# Changelog

All notable changes to this project will be documented in this file.

The format is based on [Keep a Changelog](https://keepachangelog.com/en/1.0.0/),
and this project adheres to [Semantic Versioning](https://semver.org/spec/v2.0.0.html).

## [Unreleased]
### Changed
<<<<<<< HEAD
- *BREAKING:* partiql-logical-planner: moves `NameResolver` to `partiql-ast-passes`

### Added
- Adds `partiql-types` crate that includes data models for PartiQL Types.
- Adds `partiql_ast_passes::static_typer` for type annotating the AST.
=======
### Added
- Add ability for partiql-extension-ion extension encoding/decoding of `Value` to/from Ion `Element`
### Fixes
>>>>>>> 67777c29

## [0.5.0] - 2023-06-06
### Changed
- *BREAKING:* partiql-eval: `evaluate` on `Evaluable` returns a `Value` rather than an `Option<Value>`
- *BREAKING:* partiql-ast: changes the modeling of Bag/List/Tuple literals
### Added
- Ability to add and view errors during evaluation with partiql-eval's `EvalContext`
- AST sub-trees representing literal values are lowered to `Value`s during planning
### Fixes

## [0.4.1] - 2023-05-25
### Changed
- partiql-extension-ion-functions : Made `IonExtension` `pub`
### Added
### Fixes

## [0.4.0] - 2023-05-24
### Changed
- *BREAKING:* partiql-eval: modifies visibility of types implementing `EvalExpr` and `Evaluable`
- *BREAKING:* removed `from_ion` method on `Value`
- *BREAKING:* partiql-ast: `visit` fn returns a `partiql-ast::Recurse` type to indicate if visitation of children nodes should continue
- *BREAKING:* partiql-logical-planner: modifies `lower(parsed: &Parsed)` to return a Result type of `Result<logical::LogicalPlan<logical::BindingsOp>, LoweringError>` rather than a `logical::LogicalPlan<logical::BindingsOp>`
- *BREAKING:* partiql-eval: modifies `compile(&mut self, plan: &LogicalPlan<BindingsOp>)` to return a Result type of `Result<EvalPlan, PlanErr>` rather than an `EvalPlan`
  - This is part of an effort to replace `panic`s with `Result`s
- *BREAKING:* partiql-logical-planner: Adds a `LogicalPlanner` to encapsulate the `lower` method
- *BREAKING:* partiql-eval: Adds a `EvaluatorPlanner` now requires a `Catalog` to be supplied at initialization
- *BREAKING:* partiql-logical-planner: `CallDef` and related types moved to partiql-catalog
### Added
- Implements built-in function `EXTRACT`
- Add `partiql-extension-ion` extension for encoding/decoding `Value` to/from Ion data
- Add `partiql-extension-ion-functions` extension which contains an extension function for reading from an Ion file
- Add `partiql-catalog` including an experimental `Catalog` interface and implementation
- Implements the `COLL_*` functions -- `COLL_AVG`, `COLL_COUNT`, `COLL_MAX`, `COLL_MIN`, `COLL_SUM`
### Fixes
- Fix parsing of `EXTRACT` datetime parts `YEAR`, `TIMEZONE_HOUR`, and `TIMEZONE_MINUTE`
- Fix logical plan to eval plan conversion for `EvalOrderBySortSpec` with arguments `DESC` and `NULLS LAST`
- Fix parsing of `EXTRACT` to allow keywords after the `FROM`

## [0.3.0] - 2023-04-11
### Changed
- `EvalExpr.evaluate` function now returns a [Cow](https://doc.rust-lang.org/std/borrow/enum.Cow.html) of `Value`
- `Evaluable` trait's `get_vars` function returns by ref
- Refactor of `partiql-eval` crate
  - Operators previously implementing `Evaluable` (e.g. `EvalScan`, `EvalFilter`) are under the `eval::evaluable` module
  - Expressions previously implementing `EvalExpr` (e.g. `EvalBinOpExpr`, `EvalLitExpr`) are under the `eval::expr` module
- Refactor `CallAgg` `partiql-ast` node

### Added
- Adds some benchmarks for parsing, compiling, planning, & evaluation
- Implements more built-in functions -- `POSITION`, `OCTET_LEN`, `BIT_LEN`, `ABS`, `MOD`, `CARDINALITY`, `OVERLAY`
- Implements `PIVOT` operator in evaluator
- Implements `LIKE` for non-string, non-literals
- `serde` feature to `partiql-value` and `partiql-logical` with `Serialize` and `Deserialize` traits
- Adds `Display` for `LogicalPlan`
- Expose `partiql_value::parse_ion` as a public API
- Adds some convenience methods on `Value`
  - Add `Extend` implementations for `List` and `Bag`
  - Add methods to iterate a `Tuple`'s values without zipping its names
  - Allow `collect()` into a `Tuple` with any `Into<String>`
- Parse `OUTER UNION`/`INTERSECT`/`EXCEPT`
- Parse `WITH` clause
- Implements `LIMIT` and `OFFSET` operators in evaluator
- `DATE`/`TIME`/`TIMESTAMP` values
- Parse `TABLE <id>` references
- Implements `GROUP BY` operator in evaluator
- Implements `HAVING` operator in evaluator
- Implements `ORDER BY` operator in evaluator
- Implements SQL aggregation functions (`AVG`, `COUNT`, `MAX`, `MIN`, `SUM`) in evaluator

### Fixes
- Some performance improvements from removing extraneous `clone`s and tweaking buffer sizes
- Fix off by one error when checking preconditions to lower join `ON`
- Recognize aggregate fn names in parser
- Pass-through comments when processing special forms
- Make `BY <x>` optional in `GROUP` clause
- Fix `JOIN` parsing by defaulting to `INNER` and allowing elision of keywords
- Allow un-parenthesized subquery as the only argument of a function in parser
- Fix handling of List/Bag/Tuple in keyword argument preprocessing in parser
- Fixes Tuple value duplicate equality and hashing
- Properly skip comments when parsing

## [0.2.0] - 2023-01-10
### Changed
- *BREAKING:* Refactors the AST
  - Removes Location from the AST, replacing with a 'node id' that gives the AST node identity; the id can be used to retrieve Location
  - Removes redundancies and extraneous nesting
  - Refactor some AST nodes (including `FROM`, `WHERE`, and `HAVING` clauses) for better visitation
  - Refactor `FromSource` to not wrap in `AstNode`

### Added
- Adds end-to-end PartiQL query evaluation with the following supported features
  - SELECT-FROM-WHERE
  - LATERAL LEFT, INNER, CROSS JOINs
  - UNPIVOT
  - SELECT VALUE
  - Query expressions
  - List, Bag, Tuple constructors
  - Path expressions (wildcard & unpivot path are not yet supported)
  - Subquery (supported in logical and eval plan; not yet in AST to plan conversion)
  - DISTINCT
  - Variable references
  - Literals
  - Arithmetic operators (+, -, *, /, %)
  - Logical operators (AND, OR, NOT)
  - Equality operators (= , !=)
  - Comparison operators (<, >, <=, >=)
  - IS [NOT] MISSING, IS [NOT] NULL
  - IN
  - BETWEEN
  - LIKE
  - Searched and simple case expressions
  - COALESCE and NULLIF
  - CONCAT
  - And the following functions
    - LOWER
    - UPPER
    - CHARACTER_LENGTH
    - LTRIM
    - BTRIM
    - RTRIM
    - SUBSTRING
    - EXISTS
- Adds `Visit` and `Visitor` traits for visiting AST
- Add AST node `Visit` impls via `proc_macro`s
- Adds PartiQL `Value`, an in-memory representation of PartiQL values
  - Supports PartiQL values other than `DATE`, `TIME`, s-expressions
  - Supports basic arithmetic, logical, equality, and comparison operators
  - Supports partiql parsing of Ion into `Value`
- Defines logical plan and evaluation DAG
- AST lowering to logical plan with name resolution
- `partiql-conformance-tests` support for parsing and running evaluation tests from `partiql-tests`

## [0.1.0] - 2022-08-05
### Added
- Lexer & Parser for the majority of PartiQL query capabilities—see syntax [success](https://github.com/partiql/partiql-tests/tree/main/partiql-tests-data/success/syntax)
  and [fail](https://github.com/partiql/partiql-tests/tree/main/partiql-tests-data/fail/syntax) tests for more details.
- AST for the currently parsed subset of PartiQL
- Tracking of locations in source text for ASTs and Errors
- Parser fuzz tester
- Conformance tests via test generation from [partiql-tests](https://github.com/partiql/partiql-tests/)
- PartiQL Playground proof of concept (POC)
- PartiQL CLI with REPL and query visualization features

[Unreleased]: https://github.com/partiql/partiql-lang-rust/compare/v0.5.0...HEAD
[0.5.0]: https://github.com/partiql/partiql-lang-rust/releases/tag/v0.5.0
[0.4.1]: https://github.com/partiql/partiql-lang-rust/releases/tag/v0.4.1
[0.4.0]: https://github.com/partiql/partiql-lang-rust/releases/tag/v0.4.0
[0.3.0]: https://github.com/partiql/partiql-lang-rust/releases/tag/v0.3.0
[0.2.0]: https://github.com/partiql/partiql-lang-rust/releases/tag/v0.2.0
[0.1.0]: https://github.com/partiql/partiql-lang-rust/releases/tag/v0.1.0<|MERGE_RESOLUTION|>--- conflicted
+++ resolved
@@ -7,17 +7,14 @@
 
 ## [Unreleased]
 ### Changed
-<<<<<<< HEAD
 - *BREAKING:* partiql-logical-planner: moves `NameResolver` to `partiql-ast-passes`
 
 ### Added
-- Adds `partiql-types` crate that includes data models for PartiQL Types.
-- Adds `partiql_ast_passes::static_typer` for type annotating the AST.
-=======
-### Added
 - Add ability for partiql-extension-ion extension encoding/decoding of `Value` to/from Ion `Element`
+- Add `partiql-types` crate that includes data models for PartiQL Types.
+- Add `partiql_ast_passes::static_typer` for type annotating the AST.
+
 ### Fixes
->>>>>>> 67777c29
 
 ## [0.5.0] - 2023-06-06
 ### Changed
