--- conflicted
+++ resolved
@@ -29,17 +29,12 @@
 
 mod lexer;
 
-<<<<<<< HEAD
-use partiql_core::location::ByteOffset;
-use crate::result::ParserError;
-=======
-use crate::location::{ByteOffset, BytePosition, LineAndCharPosition};
 use crate::result::{ParserError, UnexpectedToken, UnexpectedTokenData};
->>>>>>> 604ca779
 pub use lexer::LexError;
 pub use lexer::LineOffsetTracker;
 pub use lexer::Spanned;
 pub use lexer::Token;
+use partiql_common::srcmap::location::{ByteOffset, BytePosition, LineAndCharPosition};
 
 type LalrpopError<'input> =
     ParseError<ByteOffset, lexer::Token<'input>, ParserError<'input, BytePosition>>;
@@ -313,7 +308,7 @@
 
     mod sfw {
         use super::*;
-        use crate::location::{CharOffset, LineOffset};
+        use partiql_common::srcmap::location::{CharOffset, LineOffset};
 
         #[test]
         fn selectstar() {
