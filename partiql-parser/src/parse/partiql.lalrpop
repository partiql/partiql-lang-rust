use crate::parse::lexer;
use crate::error::ParseError;

use lalrpop_util as lpop;

use lpop::ErrorRecovery;
use std::str::FromStr;

use partiql_ast::ast;
use partiql_ast::ast::ToAstNode;

use partiql_source_map::location::{ByteOffset, BytePosition, Location, ToLocated};

use crate::parse::parse_util::{strip_query};


grammar<'input, 'err>(input: &'input str,
                      errors: &'err mut Vec<ErrorRecovery<ByteOffset, lexer::Token<'input>, ParseError<'input, BytePosition>>>);


// ------------------------------------------------------------------------------ //
//                                                                                //
//                            UNION/INTERSECT/EXCEPT                              //
//                                                                                //
// ------------------------------------------------------------------------------ //

// Note: the Set operation rules are formulated in a precise way to assure 'natural'
//    interpretation of set operations in an LR grammar while attempting
//    to stay in accordance with SQL interpretations.
//
// In particular:
//    - in order to assure operator precedence, the lowest precedence operators
//      (i.e., `UNION` & `EXCEPT`) are at the top of the recursion tree, and the highest
//      precedence are at the bottom (i.e., `INTERSECT`)
//    - all set operations are left-associative and are thus expressed as left-self-recursive rules

pub(crate) Query: Box<ast::Expr> = {
    <lo:@L>
    <set:QuerySetPrec02>
    <order_by:OrderByClause?>
    <limit:LimitClause?>
    <offset:OffsetByClause?>
    <hi:@R> => {
        Box::new(ast::Expr {
            kind: ast::ExprKind::Query(
                ast::Query { set, order_by, limit, offset, } .ast(lo..hi),
            ),
        })
    }
}

QuerySetPrec02: ast::QuerySetAst = {
    <lo:@L> <lhs:QuerySetPrec02> <setop:SetOpUnionExcept> <setq:SetQuantifier> <rhs:QuerySetPrec01> <hi:@R> => {
        ast::QuerySet::SetOp(Box::new(ast::SetExpr { setop, setq, lhs: Box::new(lhs), rhs: Box::new(rhs)}.ast(lo..hi))).ast(lo..hi)
	},
    <QuerySetPrec01>
}

QuerySetPrec01: ast::QuerySetAst = {
    <lo:@L> <lhs:QuerySetPrec01> <setop:SetOpIntersect> <setq:SetQuantifier> <rhs:SingleQuery> <hi:@R> => {
        ast::QuerySet::SetOp(Box::new(ast::SetExpr { setop, setq, lhs: Box::new(lhs), rhs: Box::new(rhs)}.ast(lo..hi))).ast(lo..hi)
	},
    <SingleQuery>
}

#[inline]
SetOpUnionExcept: ast::SetOperator = {
    "UNION" => ast::SetOperator::Union,
    "EXCEPT" => ast::SetOperator::Except,
}

#[inline]
SetOpIntersect: ast::SetOperator = {
    "INTERSECT" => ast::SetOperator::Intersect
}

#[inline]
SetQuantifier: ast::SetQuantifier = {
    "DISTINCT" => ast::SetQuantifier::Distinct,
    "ALL"? => ast::SetQuantifier::All,
}

// ------------------------------------------------------------------------------ //
//                                                                                //
//                            ExprQuery or SFW Query                              //
//                                                                                //
// ------------------------------------------------------------------------------ //
SingleQuery: ast::QuerySetAst = {
    <lo:@L> <expr:ExprQuery> <hi:@R> => {
        match *expr {
           ast::Expr{ kind: ast::ExprKind::Query(ast::QueryAst{ node: ast::Query{set, order_by:None, limit:None, offset:None} , .. })} => set,
           _ => ast::QuerySet::Expr( expr ).ast(lo..hi),
        }
    },
    <lo:@L> <sfw:SfwQuery> <hi:@R> => ast::QuerySet::Select( Box::new(sfw) ).ast(lo..hi),
    <lo:@L> <values:Values> <hi:@R> => values,
}

Values: ast::QuerySetAst = {
    <lo:@L> "VALUES" <rows:CommaSepPlus<ValueRow>> <hi:@R> => ast::QuerySet::Values( rows ).ast(lo..hi)
}

#[inline]
ValueRow: Box<ast::Expr> = {
    "(" <e:ExprQuery> ")" => Box::new(*e),
    <array:ExprTermCollection> => Box::new(array)
}

// ------------------------------------------------------------------------------ //
//                                                                                //
//                                   SFW Query                                    //
//                                                                                //
// ------------------------------------------------------------------------------ //
SfwQuery: ast::SelectAst = {
    <SfwClauses>,
    <FwsClauses>
}

// SQL-style where `Select` precedes `From`
SfwClauses: ast::SelectAst = {
    <lo:@L>
    <with:WithClause?>
    <project:SelectClause>
    <from:FromClause?>
    <where_clause:WhereClause?>
    <group_by:GroupClause?>
    <having:HavingClause?>
    <hi:@R> => {
        ast::Select {
            project,
            from,
            from_let: None,
            where_clause,
            group_by,
            having,
        }.ast(lo..hi)
    }
}

// PartiQL-style where `Select` is last
FwsClauses: ast::SelectAst = {
    <lo:@L>
    <with:WithClause?>
    <from:FromClause>
    <where_clause:WhereClause?>
    <group_by:GroupClause?>
    <having:HavingClause?>
    <project:SelectClause>
    <hi:@R> => {
        ast::Select {
            project,
            from: Some(from),
            from_let: None,
            where_clause,
            group_by,
            having,
        }.ast(lo..hi)
    }
}

// ------------------------------------------------------------------------------ //
//                                     WITH                                       //
// ------------------------------------------------------------------------------ //
// TODO
WithClause: () = {}

// ------------------------------------------------------------------------------ //
//                                    SELECT                                      //
// ------------------------------------------------------------------------------ //
SelectClause: ast::ProjectionAst = {
    <lo:@L> "SELECT" <strategy: SetQuantifierStrategy> "*" <hi:@R> => ast::Projection {
        kind: ast::ProjectionKind::ProjectStar,
        setq: Some(strategy)
    }.ast(lo..hi),
    <lo:@L> "SELECT" <strategy: SetQuantifierStrategy> <project_items:CommaSepPlus<Projection>> <hi:@R> => ast::Projection {
        kind: ast::ProjectionKind::ProjectList(project_items),
        setq: Some(strategy),
    }.ast(lo..hi),
    <lo:@L> "SELECT" <strategy: SetQuantifierStrategy> "VALUE" <value:ExprQuery> <hi:@R> => ast::Projection {
        kind: ast::ProjectionKind::ProjectValue(value),
        setq: Some(strategy),
    }.ast(lo..hi),
    <lo:@L> "PIVOT" <value:ExprQuery> "AT" <key:ExprQuery> <hi:@R> => ast::Projection {
        kind: ast::ProjectionKind::ProjectPivot { key, value },
        setq: None
    }.ast(lo..hi),
}

#[inline]
SetQuantifierStrategy: ast::SetQuantifier = {
    "ALL" => ast::SetQuantifier::All,
    <distinct: "DISTINCT"?> => {
        match distinct {
            Some(_) => ast::SetQuantifier::Distinct,
            None => ast::SetQuantifier::All,
        }
    }
}

#[inline]
Projection: ast::ProjectItemAst = {
    <lo:@L> <expr:ExprQuery> <hi:@R>
        => ast::ProjectItem::ProjectExpr( ast::ProjectExpr{ expr, as_alias: None } ).ast(lo..hi),
    <lo:@L> <expr:ExprQuery> "AS"? <as_alias:SymbolPrimitive> <hi:@R> => {
        ast::ProjectItem::ProjectExpr( ast::ProjectExpr{ expr, as_alias: Some(as_alias) } ).ast(lo..hi)
    },
}

// ------------------------------------------------------------------------------ //
//                                     FROM                                       //
// ------------------------------------------------------------------------------ //
FromClause: ast::FromClauseAst = {
    <lo:@L> "FROM" <mut froms:(<TableReference> "," "LATERAL"?)*> <last:TableReference> <hi:@R> => {
        let total: Location<BytePosition> = Location::from(lo.into()..hi.into());

        // use `reduce` to process the comma-seperated `TableReference`s
        //   as left-associative `CROSS JOIN`s
        froms.push(last);
        froms.into_iter()
            .reduce(|lfrom, rfrom| {
	            let start = lfrom.location.as_ref().unwrap_or(&total).start.0.clone();
                let end = rfrom.location.as_ref().unwrap_or(&total).end.0.clone();
                let range = start..end;
                let join = ast::Join {
                    kind: ast::JoinKind::Cross,
                    left: Box::new(lfrom),
                    right: Box::new(rfrom),
                    predicate: None
                };
                ast::FromClause::Join( join.ast(range.clone()) ).ast(range)
            })
            .unwrap() // safe, because we know there's at least 1 input
    }
}

TableReference: ast::FromClauseAst = {
    <TableNonJoin>,
    <TableJoined>,
}

TableNonJoin: ast::FromClauseAst = {
    <lo:@L> <t:TableBaseReference> <hi:@R> => ast::FromClause::FromLet( t ).ast(lo..hi),
    <lo:@L> <t:TableUnpivot> <hi:@R> => ast::FromClause::FromLet( t ).ast(lo..hi),
}

#[inline]
TableBaseReference: ast::FromLetAst = {
    <lo:@L> <e:ExprQuery> <as_alias:SymbolPrimitive> <hi:@R> => {
        ast::FromLet {
            expr: e,
            kind: ast::FromLetKind::Scan,
            as_alias: Some(as_alias),
            at_alias: None,
            by_alias: None
        }.ast(lo..hi)
    },
    <lo:@L> <e:ExprQuery> <as_alias:AsIdent?> <at_alias:AtIdent?> <by_alias:ByIdent?> <hi:@R> => {
        ast::FromLet {
            expr: e,
            kind: ast::FromLetKind::Scan,
            as_alias,
            at_alias,
            by_alias
        }.ast(lo..hi)
    }
}

#[inline]
TableUnpivot: ast::FromLetAst = {
    <lo:@L> "UNPIVOT" <e:ExprQuery> <as_ident:AsIdent?> <at_ident:AtIdent?> <hi:@R> => {
        ast::FromLet {
            expr: e,
            kind: ast::FromLetKind::Unpivot,
            as_alias: as_ident,
            at_alias: at_ident,
            by_alias: None,
        }.ast(lo..hi)
    }
}

TableJoined: ast::FromClauseAst = {
    <TableCrossJoin>,
    <TableQualifiedJoin>,
    "(" <TableJoined> ")",
}

#[inline]
TableCrossJoin: ast::FromClauseAst = {
    // Note the `TableReference` on the lhs and the `JoinRhs` on the rhs of the `JOIN`.
    // This is to prevent ambiguity in the grammar and effectively treats `JOIN` like
    //    a left-associative operator
    <lo:@L> <ltable:TableReference> <j:JoinType?> "CROSS" "JOIN" <rtable:JoinRhs> <hi:@R> => {
        let kind = match j {
            Some(j) => j,
            None => ast::JoinKind::Cross
        };
        let join = ast::Join {
            kind,
            left: Box::new(ltable),
            right: Box::new(rtable),
            predicate: None
        };
        ast::FromClause::Join( join.ast(lo..hi) ).ast(lo..hi)
    }
}

#[inline]
TableQualifiedJoin: ast::FromClauseAst = {
    // Note the `TableReference` on the lhs and the `JoinRhs` on the rhs of the `JOIN`.
    // This is to prevent ambiguity in the grammar and effectively treats `JOIN` like
    //    a left-associative operator
    <lo:@L> <ltable:TableReference> <j:JoinType> "JOIN" "LATERAL"? <rtable:JoinRhs> <on:JoinSpec> <hi:@R> => {
        let join = ast::Join {
            kind: j,
            left: Box::new(ltable),
            right: Box::new(rtable),
            predicate: Some(on),
        };
        ast::FromClause::Join( join.ast(lo..hi) ).ast(lo..hi)
    },
    // Note the `TableReference` on the lhs and the `JoinRhs` on the rhs of the `JOIN`.
    // This is to prevent ambiguity in the grammar and effectively treats `JOIN` like
    //    a left-associative operator
    <lo:@L> <ltable:TableReference> <spec:JoinSpecNatural> <j:JoinType> "JOIN" "LATERAL"? <rtable:JoinRhs> <hi:@R> => {
        let join = ast::Join {
            kind: j,
            left: Box::new(ltable),
            right: Box::new(rtable),
            predicate: Some(spec)
        };
        ast::FromClause::Join( join.ast(lo..hi) ).ast(lo..hi)
    },
}
#[inline]
JoinRhs: ast::FromClauseAst = {
    <TableNonJoin>,
    "(" <TableJoined> ")"
}
#[inline]
JoinSpecNatural: ast::JoinSpecAst = {
    <lo:@L> "NATURAL" <hi:@R> => ast::JoinSpec::Natural.ast(lo..hi)
}
#[inline]
JoinType: ast::JoinKind = {
    "INNER" => ast::JoinKind::Inner,
    "LEFT" "OUTER"? => ast::JoinKind::Left,
    "RIGHT" "OUTER"? => ast::JoinKind::Right,
    "FULL" "OUTER"? => ast::JoinKind::Full,
    "OUTER" => ast::JoinKind::Full,
}
#[inline]
JoinSpec: ast::JoinSpecAst = {
    <lo:@L> "ON" <e:ExprQuery> <hi:@R> => ast::JoinSpec::On(e).ast(lo..hi),
    <lo:@L> "USING" "(" <paths:CommaSepPlus<PathExpr>> ")" <hi:@R> => ast::JoinSpec::Using( paths ).ast(lo..hi),
}

// ------------------------------------------------------------------------------ //
//                                     WHERE                                      //
// ------------------------------------------------------------------------------ //
WhereClause: Box<ast::Expr> = { "WHERE" <ExprQuery> }

// ------------------------------------------------------------------------------ //
//                                   GROUP BY                                     //
// ------------------------------------------------------------------------------ //
GroupClause: Box<ast::GroupByExprAst> = {
    <lo:@L> "GROUP" <strategy: GroupStrategy> "BY" <keys:CommaSepPlus<GroupKey>> <group_as_alias:GroupAlias?> <hi:@R> => {
        Box::new(ast::GroupByExpr{
            strategy,
            key_list: ast::GroupKeyList{ keys },
            group_as_alias,
        }.ast(lo..hi))
    }
}
#[inline]
GroupStrategy: ast::GroupingStrategy = {
    "ALL" => ast::GroupingStrategy::GroupFull,
    <partial:"PARTIAL"?> => {
        match partial {
            Some(_) => ast::GroupingStrategy::GroupPartial,
            None => ast::GroupingStrategy::GroupFull,
        }
    }
}
#[inline]
GroupKey: ast::GroupKeyAst = {
    <lo:@L> <expr:ExprQuery> <hi:@R>
        => ast::GroupKey{ expr, as_alias: None }.ast(lo..hi),
    <lo:@L> <expr:ExprQuery> "AS" <as_alias:SymbolPrimitive> <hi:@R>
        => ast::GroupKey{ expr, as_alias: Some(as_alias) }.ast(lo..hi),
}
#[inline]
GroupAlias: ast::SymbolPrimitive = {
    "GROUP" "AS" <SymbolPrimitive>
}

// ------------------------------------------------------------------------------ //
//                                    HAVING                                      //
// ------------------------------------------------------------------------------ //
HavingClause: Box<ast::Expr> = { "HAVING" <ExprQuery> }

// ------------------------------------------------------------------------------ //
//                                   ORDER BY                                     //
// ------------------------------------------------------------------------------ //
OrderByClause: Box<ast::OrderByExprAst> = {
    <lo:@L> "ORDER" "BY" "PRESERVE" <hi:@R> => Box::new( ast::OrderByExpr{ sort_specs: vec![] }.ast(lo..hi) ),
    <lo:@L> "ORDER" "BY" <sort_specs: CommaSepPlus<OrderSortSpec>> <hi:@R> => Box::new( ast::OrderByExpr{ sort_specs }.ast(lo..hi) ),
}
#[inline]
OrderSortSpec: ast::SortSpecAst = {
    <lo:@L> <expr:ExprQuery> <ordering_spec:BySpec?> <null_ordering_spec:ByNullSpec?> <hi:@R>
        => ast::SortSpec { expr, ordering_spec, null_ordering_spec }.ast(lo..hi)
}
#[inline]
BySpec: ast::OrderingSpec = {
    "ASC" => ast::OrderingSpec::Asc,
    "DESC" => ast::OrderingSpec::Desc,
}
#[inline]
ByNullSpec: ast::NullOrderingSpec = {
    "NULLS" "FIRST" => ast::NullOrderingSpec::First,
    "NULLS" "LAST" => ast::NullOrderingSpec::Last,
}

// ------------------------------------------------------------------------------ //
//                                     LIMIT                                      //
// ------------------------------------------------------------------------------ //
LimitClause: Box<ast::Expr> = { "LIMIT" <ExprQuery> }

// ------------------------------------------------------------------------------ //
//                                     OFFSET                                     //
// ------------------------------------------------------------------------------ //
OffsetByClause: Box<ast::Expr> = { "OFFSET" <ExprQuery> }

// ------------------------------------------------------------------------------ //
//                                                                                //
//                                   Expr Query                                   //
//                                                                                //
// ------------------------------------------------------------------------------ //

// Note: the `Expr` rules are formulated in a precise way to assure 'natural'
//    interpretation of mathematical expressions in an LR grammar while attempting
//    to stay in accordance with SQL interpretations.
//
// In particular:
//    - in order to assure operator precedence, the lowest precedence operators
//      (i.e., `OR`) are at the top of the recursion tree, and the highest
//      precedence are at the bottom (i.e., `<PathExpr>`)
//    - left-associative operators (i.e., '+', '-', '*', '/') are expressed as
//      left-self-recursive rules, while right-associative operators
//      (i.e., unary '-', '^) are expressed as right-self-recursive rules
//
// In the parsing tutorials and academic literature, you will often see the above
//     structure in the 'classical expression grammar':
//                 Expr -> Expr '+' Factor | Expr '-' Factor | Factor
//                 Factor -> Factor '*' Term | Factor '/' Term | Term
//                 Term -> number
//
// Instead of trying to come up with other synonyms to Expr/Factor/Term, the rules
//      here are named directly for their numeric level in the precedence table
//      in the form ExprPrecedence<NN>
//
// PartiQL's precedence levels:
// |-------+-------------------+---------------+------------------------------------|
// | Level | Operator          | Associativity | Description                        |
// |-------+-------------------+---------------+------------------------------------|
// |     1 | <Path Expression> | left          | e.g., `field`,  `binding.field[2]` |
// |     2 | <Function call>   | left          | e.g., `upper(field_reference)`     |
// |     3 | + -               | right         | unary plus, unary minus            |
// |     4 | ^                 | left          | exponentiation                     |
// |     5 | * / %             | left          | multiplication, division, modulo   |
// |     6 | + -               | left          | addition, subtraction              |
// |     7 | <other>           | left          | other operators, e.g., `||`
// |     8 | BETWEEN IN LIKE   |               | range/set/pattern compare          |
// |     9 | < > <= >=         |               | comparison operators               |
// |    10 | = <> !=           |               | equality operators                 |
// |    11 | IS                |               | IS [NOT] NULL                      |
// |    12 | NOT               | right         | logical negate                     |
// |    13 | AND               | left          | logical conjuct                    |
// |    14 | OR                | left          | logical disjunct                   |
// |-------+-------------------+---------------+------------------------------------|
//
// See https://en.wikipedia.org/wiki/Order_of_operations#Programming_languages
// See https://en.wikipedia.org/wiki/Order_of_operations#Special_cases


ExprQuery: Box<ast::Expr> = {
    <e:ExprPrecedence15> => Box::new(e)
}

ExprPrecedence15: ast::Expr = {
    <lo:@L> <l:ExprPrecedence15> "OR" <r:ExprPrecedence14> <hi:@R> =>
       ast::Expr{ kind: ast::ExprKind::BinOp(
           ast::BinOp {
               kind: ast::BinOpKind::Or,
               lhs: Box::new(l),
               rhs: Box::new(r),
           }.ast(lo..hi)
       )},
    <ExprPrecedence14>,
}

ExprPrecedence14: ast::Expr = {
    <lo:@L> <l:ExprPrecedence14> "AND" <r:ExprPrecedence13> <hi:@R> =>
       ast::Expr{ kind: ast::ExprKind::BinOp(
           ast::BinOp {
               kind: ast::BinOpKind::And,
               lhs: Box::new(l),
               rhs: Box::new(r),
           }.ast(lo..hi)
       )},
    <ExprPrecedence13>,
}

ExprPrecedence13: ast::Expr = {
    <lo:@L> "NOT" <r:ExprPrecedence13> <hi:@R> =>
       ast::Expr{ kind: ast::ExprKind::UniOp(
           ast::UniOp {
               kind: ast::UniOpKind::Not,
               expr: Box::new(r),
           }.ast(lo..hi)
       )},
    <ExprPrecedence12>,
}

ExprPrecedence12: ast::Expr = {
    <lo:@L> <l:ExprPrecedence12> "IS" <r:ExprPrecedence11> <hi:@R> =>
       ast::Expr{ kind: ast::ExprKind::BinOp(
           ast::BinOp {
               kind: ast::BinOpKind::Is,
               lhs: Box::new(l),
               rhs: Box::new(r),
           }.ast(lo..hi)
       )},
    <lo:@L> <l:ExprPrecedence12> "IS" "NOT" <r:ExprPrecedence11> <hi:@R> => {
       let is =  ast::Expr{ kind: ast::ExprKind::BinOp(
           ast::BinOp {
               kind: ast::BinOpKind::Is,
               lhs: Box::new(l),
               rhs: Box::new(r),
           }.ast(lo..hi)
       )};
       ast::Expr{ kind: ast::ExprKind::UniOp(
           ast::UniOp {
               kind: ast::UniOpKind::Not,
               expr: Box::new(is),
           }.ast(lo..hi)
       )}
    },
    <ExprPrecedence11>
}

ExprPrecedence11: ast::Expr = {
    <lo:@L> <l:ExprPrecedence11> "=" <r:ExprPrecedence10> <hi:@R> =>
       ast::Expr{ kind: ast::ExprKind::BinOp(
           ast::BinOp {
               kind: ast::BinOpKind::Eq,
               lhs: Box::new(l),
               rhs: Box::new(r),
           }.ast(lo..hi)
       )},
    <lo:@L> <l:ExprPrecedence11> "!=" <r:ExprPrecedence10> <hi:@R> =>
       ast::Expr{ kind: ast::ExprKind::BinOp(
           ast::BinOp {
               kind: ast::BinOpKind::Ne,
               lhs: Box::new(l),
               rhs: Box::new(r),
           }.ast(lo..hi)
       )},
    <lo:@L> <l:ExprPrecedence11> "<>" <r:ExprPrecedence10> <hi:@R> =>
       ast::Expr{ kind: ast::ExprKind::BinOp(
           ast::BinOp {
               kind: ast::BinOpKind::Ne,
               lhs: Box::new(l),
               rhs: Box::new(r),
           }.ast(lo..hi)
       )},
    <ExprPrecedence10>,
}

ExprPrecedence10: ast::Expr = {
    <lo:@L> <l:ExprPrecedence09> "<" <r:ExprPrecedence09> <hi:@R> =>
       ast::Expr{ kind: ast::ExprKind::BinOp(
           ast::BinOp {
               kind: ast::BinOpKind::Lt,
               lhs: Box::new(l),
               rhs: Box::new(r),
           }.ast(lo..hi)
       )},
    <lo:@L> <l:ExprPrecedence09> ">" <r:ExprPrecedence09> <hi:@R> =>
       ast::Expr{ kind: ast::ExprKind::BinOp(
           ast::BinOp {
               kind: ast::BinOpKind::Gt,
               lhs: Box::new(l),
               rhs: Box::new(r),
           }.ast(lo..hi)
       )},
    <lo:@L> <l:ExprPrecedence09> "<=" <r:ExprPrecedence09> <hi:@R> =>
       ast::Expr{ kind: ast::ExprKind::BinOp(
           ast::BinOp {
               kind: ast::BinOpKind::Lte,
               lhs: Box::new(l),
               rhs: Box::new(r),
           }.ast(lo..hi)
       )},
    <lo:@L> <l:ExprPrecedence09> ">=" <r:ExprPrecedence09> <hi:@R> =>
       ast::Expr{ kind: ast::ExprKind::BinOp(
           ast::BinOp {
               kind: ast::BinOpKind::Gte,
               lhs: Box::new(l),
               rhs: Box::new(r),
           }.ast(lo..hi)
       )},
    <ExprPrecedence09>,
}

ExprPrecedence09: ast::Expr = {
    <lo:@L> <value:ExprPrecedence09> "BETWEEN" <from:ExprPrecedence08> "AND" <to:ExprPrecedence08> <hi:@R> =>
       ast::Expr{ kind: ast::ExprKind::Between( ast::Between{ value: Box::new(value), from: Box::new(from), to: Box::new(to) }.ast(lo..hi) ) },
    <lo:@L> <value:ExprPrecedence09> "NOT" "BETWEEN" <from:ExprPrecedence08> "AND" <to:ExprPrecedence08> <hi:@R> => {
       let between = ast::Expr{ kind: ast::ExprKind::Between( ast::Between{ value: Box::new(value), from: Box::new(from), to: Box::new(to) }.ast(lo..hi) ) };
       ast::Expr{ kind: ast::ExprKind::UniOp(
           ast::UniOp {
               kind: ast::UniOpKind::Not,
               expr: Box::new(between),
           }.ast(lo..hi)
       )}
    },
    <lo:@L> <value:ExprPrecedence09> "LIKE" <pattern:ExprPrecedence08> <escape:LikeEscape?> <hi:@R> =>
       ast::Expr{ kind: ast::ExprKind::Like( ast::Like{ value: Box::new(value), pattern: Box::new(pattern), escape }.ast(lo..hi) ) },
    <lo:@L> <value:ExprPrecedence09> "NOT" "LIKE" <pattern:ExprPrecedence08> <escape:LikeEscape?> <hi:@R>  => {
       let like = ast::Expr{ kind: ast::ExprKind::Like( ast::Like{ value: Box::new(value), pattern: Box::new(pattern), escape }.ast(lo..hi) ) };
       ast::Expr{ kind: ast::ExprKind::UniOp(
           ast::UniOp {
               kind: ast::UniOpKind::Not,
               expr: Box::new(like),
           }.ast(lo..hi)
       )}
    },
    <lo:@L> <l:ExprPrecedence09> "IN" <r:ExprPrecedence08> <hi:@R> =>
       ast::Expr{ kind: ast::ExprKind::In( ast::In{ operands: vec![Box::new(l),Box::new(r)] }.ast(lo..hi) ) },
    <lo:@L> <l:ExprPrecedence09> "NOT" "IN" <r:ExprPrecedence08> <hi:@R> => {
       let in_expr = ast::Expr{ kind: ast::ExprKind::In( ast::In{ operands: vec![Box::new(l),Box::new(r)] }.ast(lo..hi) ) };
       ast::Expr{ kind: ast::ExprKind::UniOp(
           ast::UniOp {
               kind: ast::UniOpKind::Not,
               expr: Box::new(in_expr),
           }.ast(lo..hi)
       )}
    },
    <ExprPrecedence08>,
}
#[inline]
LikeEscape: Box<ast::Expr> = {
    "ESCAPE" <e:ExprPrecedence07> => Box::new(e)
}

ExprPrecedence08: ast::Expr = {
    <lo:@L> <l:ExprPrecedence08> "||" <r:ExprPrecedence07> <hi:@R> =>
       ast::Expr{ kind: ast::ExprKind::BinOp(
           ast::BinOp {
               kind: ast::BinOpKind::Concat,
               lhs: Box::new(l),
               rhs: Box::new(r),
           }.ast(lo..hi)
       )},
    <ExprPrecedence07>,
}

ExprPrecedence07: ast::Expr = {
    <lo:@L> <l:ExprPrecedence07> "+" <r:ExprPrecedence06> <hi:@R> =>
       ast::Expr{ kind: ast::ExprKind::BinOp(
           ast::BinOp {
               kind: ast::BinOpKind::Add,
               lhs: Box::new(l),
               rhs: Box::new(r),
           }.ast(lo..hi)
       )},
    <lo:@L> <l:ExprPrecedence07> "-" <r:ExprPrecedence06> <hi:@R> =>
       ast::Expr{ kind: ast::ExprKind::BinOp(
           ast::BinOp {
               kind: ast::BinOpKind::Neg,
               lhs: Box::new(l),
               rhs: Box::new(r),
           }.ast(lo..hi)
       )},
    <ExprPrecedence06>,
}

ExprPrecedence06: ast::Expr = {
    <lo:@L> <l:ExprPrecedence06> "*" <r:ExprPrecedence05> <hi:@R> =>
       ast::Expr{ kind: ast::ExprKind::BinOp(
           ast::BinOp {
               kind: ast::BinOpKind::Mul,
               lhs: Box::new(l),
               rhs: Box::new(r),
           }.ast(lo..hi)
       )},
    <lo:@L> <l:ExprPrecedence06> "/" <r:ExprPrecedence05> <hi:@R> =>
       ast::Expr{ kind: ast::ExprKind::BinOp(
           ast::BinOp {
               kind: ast::BinOpKind::Div,
               lhs: Box::new(l),
               rhs: Box::new(r),
           }.ast(lo..hi)
       )},
    <lo:@L> <l:ExprPrecedence06> "%" <r:ExprPrecedence05> <hi:@R> =>
       ast::Expr{ kind: ast::ExprKind::BinOp(
           ast::BinOp {
               kind: ast::BinOpKind::Mod,
               lhs: Box::new(l),
               rhs: Box::new(r),
           }.ast(lo..hi)
       )},
    <ExprPrecedence05>,
}

ExprPrecedence05: ast::Expr = {
    <lo:@L> <l:ExprPrecedence05> "^" <r:ExprPrecedence04> <hi:@R> =>
       ast::Expr{ kind: ast::ExprKind::BinOp(
           ast::BinOp {
               kind: ast::BinOpKind::Exp,
               lhs: Box::new(l),
               rhs: Box::new(r),
           }.ast(lo..hi)
       )},
    <ExprPrecedence04>,
}

ExprPrecedence04: ast::Expr = {
    <lo:@L> "+" <r:ExprPrecedence04> <hi:@R> =>
       ast::Expr{ kind: ast::ExprKind::UniOp(
           ast::UniOp {
               kind: ast::UniOpKind::Pos,
               expr: Box::new(r),
           }.ast(lo..hi)
       )},
    <lo:@L> "-" <r:ExprPrecedence04> <hi:@R> =>
       ast::Expr{ kind: ast::ExprKind::UniOp(
           ast::UniOp {
               kind: ast::UniOpKind::Neg,
               expr: Box::new(r),
           }.ast(lo..hi)
       )},
    <ExprPrecedence03>,
}

#[inline]
ExprPrecedence03: ast::Expr = {
    <casexpr:CaseExpr> => ast::Expr {
        kind: ast::ExprKind::Case(casexpr)
    },
    <ExprPrecedence02>,
}

ExprPrecedence02: ast::Expr = {
    <lo:@L> <expr:PathExpr> <hi:@R> => ast::Expr {
        kind: ast::ExprKind::Path( expr.ast(lo..hi) )
    },
    <ExprPrecedence01>,
}

PathExpr: ast::Path = {
    <l:ExprPrecedence01> "." <steps:PathSteps> => ast::Path { root:Box::new(l), steps },
    <l:ExprPrecedence01> "[" "*" "]" "." <s:PathSteps> => {
<<<<<<< HEAD
        let mut steps = vec![ast::PathStep::PathWildCard];
        steps.extend(s);
        ast::Path {
            root:Box::new(l),
            steps
=======
        let step = ast::PathStep::PathWildCard;
        ast::Path {
            root: Box::new(l),
            steps: std::iter::once(step).chain(s.into_iter()).collect()
>>>>>>> fb15fbd4
        }
    },
    <l:ExprPrecedence01> "[" <expr:ExprQuery> "]" "." <s:PathSteps> => {
       let step = ast::PathStep::PathExpr(
        ast::PathExpr{
                index: Box::new(*expr),
            }
        );

<<<<<<< HEAD
        let mut steps = vec![step];
        steps.extend(s);
        ast::Path {
            root:Box::new(l),
            steps
=======
        ast::Path {
            root: Box::new(l),
            steps: std::iter::once(step).chain(s.into_iter()).collect()
>>>>>>> fb15fbd4
        }
    },
    <l:ExprPrecedence01> "[" "*" "]" => ast::Path {
        root:Box::new(l), steps:vec![ast::PathStep::PathWildCard]
    },
    <l:ExprPrecedence01> "[" <expr:ExprQuery> "]" => {
         let step = ast::PathStep::PathExpr(
             ast::PathExpr{
                 index: Box::new(*expr),
             });

        ast::Path {
            root:Box::new(l), steps:vec![step]
        }
    },
};

#[inline]
ExprPrecedence01: ast::Expr = {
    <lo:@L> <call:FunctionCall> <hi:@R> => ast::Expr{ kind: ast::ExprKind::Call( call.ast(lo..hi) ) },
    <ExprTerm>,
};

ExprTerm: ast::Expr = {
    "(" <q:Query> ")" =>  *strip_query(q),
    <lo:@L> <lit:Literal> <hi:@R> => ast::Expr{ kind: ast::ExprKind::Lit( lit.ast(lo..hi) ) },
    <VarRefExpr>,
    <ExprTermCollection>,
    <ExprTermTuple>,
    ! => { errors.push(<>); ast::Expr{ kind: ast::ExprKind::Error} },
}

// ------------------------------------------------------------------------------ //
//                                                                                //
//                               Case Expression                                  //
//                                                                                //
// ------------------------------------------------------------------------------ //
// Implements parsing for CASE expressions.
//
// Searched Case Example:
// CASE WHEN titanId IS 1 THEN 2 WHEN titanId IS 2 THEN 3 ELSE 1 END
//
// Simple Case Example:
// CASE hello WHEN titanId IS NOT NULL THEN (SELECT * FROM data) ELSE 1 END
//
// The following is not allowed:
// CASE hello WHEN titanId IS NOT NULL THEN SELECT * FROM data ELSE 1 END
//
// This becaue as per SQL-92 standard THEN <result> ultimately leads to
// the following:
// <subquery> ::= <left paren> <query expression> <right paren>

CaseExpr: ast::CaseAst = {
    <lo:@L> "CASE" <expr:ExprQuery?> <cases:ExprPairWhenThen+> <elsexpr:ElseClause?> "END" <hi:@R> => {
        match expr {
            None => ast::Case {
                kind: ast::CaseKind::SearchedCase(
                    ast::SearchedCase { cases, default: elsexpr }
                )
            }.ast(lo..hi),
            Some(expr) => ast::Case {
                kind: ast::CaseKind::SimpleCase(
                    ast::SimpleCase { expr, cases, default: elsexpr }
                )
            }.ast(lo..hi)
        }
    }
};

ElseClause: Box<ast::Expr> = {
  "ELSE" <e:ExprQuery> => Box::new(*e)
};

ExprPairWhenThen: ast::ExprPair = {
    <lo:@L> "WHEN" <first:ExprQuery> "THEN" <second:ExprQuery> <hi:@R> => ast::ExprPair { first, second },
};

#[inline]
ExprTermCollection: ast::Expr = {
      <ExprTermArray>,
      <ExprTermBag>,
}

#[inline]
ExprTermArray: ast::Expr = {
    <ExprTermArrayBrackets>,
    <ExprTermArrayParens>
}

#[inline]
ExprTermArrayBrackets: ast::Expr = {
    <lo:@L> "[" <values:CommaTermStar<ExprQuery>> "]" <hi:@R> => ast::Expr{ kind: ast::ExprKind::List( ast::List{values}.ast(lo..hi) ) }
}

#[inline]
ExprTermArrayParens: ast::Expr = {
    <lo:@L> "(" <values:CommaTermPlus<ExprQuery>> ")" <hi:@R> => ast::Expr{ kind: ast::ExprKind::List( ast::List{values}.ast(lo..hi) ) },
}

#[inline]
ExprTermBag: ast::Expr = {
    <lo:@L> "<<" <values:CommaTermStar<ExprQuery>> ">>" <hi:@R> => ast::Expr{ kind: ast::ExprKind::Bag( ast::Bag{values}.ast(lo..hi) ) },
}

#[inline]
ExprTermTuple: ast::Expr = {
    <lo:@L> "{" <fields:CommaTermStar<ExprPair>> "}" <hi:@R> => ast::Expr{ kind: ast::ExprKind::Struct( ast::Struct{fields}.ast(lo..hi) ) }
}

ExprPair: ast::ExprPair = {
    <lo:@L> <first:ExprQuery> ":" <second:ExprQuery> <hi:@R> => ast::ExprPair{ first, second },
}

#[inline]
FunctionCall: ast::Call = {
    <func_name:FunctionName> "(" <args:CommaSepStar<FunctionCallArg>> ")" =>
        ast::Call{ func_name, args }
}

#[inline]
FunctionName: ast::SymbolPrimitive = {
    <name:"UnquotedIdent"> => {
        ast::SymbolPrimitive {
            value: name.to_owned(),
            case: Some(ast::CaseSensitivity::CaseInsensitive)
        }
    }
}

#[inline]
FunctionCallArg: ast::CallArgAst = {
    <FunctionArgPositional>,
    <FunctionArgNamed>,
}

#[inline]
FunctionArgPositional: ast::CallArgAst = {
    <lo:@L> "*" <hi:@R> => ast::CallArg::Star().ast(lo..hi),
    <lo:@L> <value:ExprQuery> <hi:@R> => ast::CallArg::Positional(value).ast(lo..hi)
}

#[inline]
FunctionArgNamed: ast::CallArgAst = {
    <lo:@L> <name:FunctionArgName> ":" <value:ExprQuery> <hi:@R> => ast::CallArg::Named{name, value: Some(value)}.ast(lo..hi),
    <lo:@L> <name:FunctionArgName> ":" <value:Type> <hi:@R> => {
        let v = Box::new(ast::Expr{ kind: ast::ExprKind::Type(value)});
        ast::CallArg::Named{name, value: Some(v)}.ast(lo..hi)
    }
}

#[inline]
FunctionArgName: ast::SymbolPrimitive = {
    <name:"QuotedIdent"> => {
        ast::SymbolPrimitive {
            value: name.to_owned(),
            case: Some(ast::CaseSensitivity::CaseSensitive)
        }
    },
    <name:"UnquotedIdent"> => {
        ast::SymbolPrimitive {
            value: name.to_owned(),
            case: Some(ast::CaseSensitivity::CaseInsensitive)
        }
    }
}

// ------------------------------------------------------------------------------ //
//                                                                                //
//                               Path Navigation                                  //
//                                                                                //
// ------------------------------------------------------------------------------ //
// Implementation of Path Navigation as specified by PartiQL Specification Section 4:
// https://partiql.org/assets/PartiQL-Specification.pdf
//
// Examples:
// a.b
// a.*
// a.[*]
// a[*]
// a.b.c
// "a".b
// "a"."b"
// { 'a': 1, 'b': 2 }.a
// [1, 2][1]
// foo(x, y).a
// (SELECT a from en).b
//
// See the path expression conformance tests under `partiql-tests` or parser unit-tests for more examples.
PathSteps: Vec<ast::PathStep> = {
    <path:PathSteps> "." <v:PathExprVarRef> => {
<<<<<<< HEAD
        let step = ast::PathStep::PathExpr(
            ast::PathExpr{
                index: Box::new(v),
            });

        let mut steps = path;
        steps.push(step);
        steps
    },
    <lo:@L> <path:PathSteps> "[" "*" "]" <hi:@R> => {
         let step = ast::PathStep::PathWildCard;

         let mut steps = path;
         steps.push(step);
         steps
=======
        vec![ast::PathStep::PathExpr( ast::PathExpr{ index: Box::new(v) })]
    },
    <lo:@L> <path:PathSteps> "[" "*" "]" <hi:@R> => {
        vec![ast::PathStep::PathWildCard]
>>>>>>> fb15fbd4
    },
    <lo:@L> <path:PathSteps>  "." "*" <hi:@R> => {
         let step = ast::PathStep::PathUnpivot;

         let mut steps = path;
         steps.push(step);
         steps
         // ast::Path{ root:path.root, steps }
    },
    // TODO Add path expression with CAST E.g. {'attr': 1, 'b':2}[CAST('at' || 'tr' AS STRING)]
    // once https://github.com/partiql/partiql-lang-rust/pull/122 is merged
    <lo:@L> <path:PathSteps> "[" <expr:ExprQuery> "]" <hi:@R> => {
        let step = ast::PathStep::PathExpr(
            ast::PathExpr{
                index: Box::new(*expr),
            });

        let mut steps = path;
        steps.push(step);
        steps
    },
    "[" "*" "]" => {
<<<<<<< HEAD
        let steps = vec![ast::PathStep::PathWildCard];
        steps
    },
    "[" <expr:ExprQuery> "]" => {
        let steps = vec![ast::PathStep::PathExpr(
            ast::PathExpr{
            index: Box::new(*expr),
        })];
        steps
    },
    "*" => {
        let steps = vec![ast::PathStep::PathUnpivot];
        steps
    },
    <v:PathExprVarRef> => {
        let step = ast::PathStep::PathExpr(
            ast::PathExpr{
                index: Box::new(v),
            });
        let steps = vec![step];
        steps
=======
        vec![ast::PathStep::PathWildCard]
    },
    "[" <expr:ExprQuery> "]" => {
        vec![ast::PathStep::PathExpr( ast::PathExpr{ index: Box::new(*expr) })]
    },
    "*" => {
        vec![ast::PathStep::PathUnpivot]
    },
    <v:PathExprVarRef> => {
        vec![ast::PathStep::PathExpr( ast::PathExpr{ index: Box::new(v) })]
>>>>>>> fb15fbd4
    },
}

PathExprVarRef: ast::Expr = {
    <lo:@L> <s:"String"> <hi:@R> => ast::Expr {
        kind: ast::ExprKind::VarRef(ast::VarRef {
            name: ast::SymbolPrimitive { value: s.to_owned(), case: None },
            case: ast::CaseSensitivity::CaseInsensitive,
            qualifier: ast::ScopeQualifier::Unqualified
        }.ast(lo..hi)),
    },
    <VarRefExpr>,
}

VarRefExpr: ast::Expr = {
    <lo:@L> <ident:"UnquotedIdent"> <hi:@R> => ast::Expr {
        kind: ast::ExprKind::VarRef(ast::VarRef {
            name: ast::SymbolPrimitive { value: ident.to_owned(), case: Some(ast::CaseSensitivity::CaseInsensitive) },
            case: ast::CaseSensitivity::CaseInsensitive,
            qualifier: ast::ScopeQualifier::Unqualified
        }.ast(lo..hi)),
    },
    <lo:@L> <ident:"QuotedIdent"> <hi:@R> => ast::Expr {
        kind: ast::ExprKind::VarRef(ast::VarRef {
            name: ast::SymbolPrimitive { value: ident.to_owned(), case: Some(ast::CaseSensitivity::CaseSensitive) },
            case: ast::CaseSensitivity::CaseSensitive,
            qualifier: ast::ScopeQualifier::Unqualified
      }.ast(lo..hi)),
    },
    <lo:@L> <ident:"UnquotedAtIdentifier"> <hi:@R> => ast::Expr {
        kind: ast::ExprKind::VarRef(ast::VarRef {
            name: ast::SymbolPrimitive { value: ident.to_owned(), case: Some(ast::CaseSensitivity::CaseInsensitive) },
            case: ast::CaseSensitivity::CaseInsensitive,
            qualifier: ast::ScopeQualifier::Unqualified
        }.ast(lo..hi)),
    },
    <lo:@L> <ident:"QuotedAtIdentifier"> <hi:@R> => ast::Expr {
        kind: ast::ExprKind::VarRef(ast::VarRef {
            name: ast::SymbolPrimitive { value: ident.to_owned(), case: Some(ast::CaseSensitivity::CaseSensitive) },
            case: ast::CaseSensitivity::CaseInsensitive,
            qualifier: ast::ScopeQualifier::Unqualified
        }.ast(lo..hi)),
    },
};

// ------------------------------------------------------------------------------ //
//                                                                                //
//                                Literal Values                                  //
//                                                                                //
// ------------------------------------------------------------------------------ //

Literal: ast::Lit = {
    <LiteralAbsent>,
    <LiteralScalar>,
    <LiteralIon>,
    <LiteralDateTime>,
};

#[inline]
LiteralAbsent: ast::Lit = {
    "NULL" => ast::Lit::Null,
    "MISSING" => ast::Lit::Missing,
}
#[inline]
LiteralScalar: ast::Lit = {
    <LiteralString>,
    <LiteralBool>,
    <LiteralNumber>
}
#[inline]
LiteralString: ast::Lit = {
    <s:"String"> => ast::Lit::CharStringLit(s.to_owned()),
}
#[inline]
LiteralBool: ast::Lit = {
    "TRUE" => ast::Lit::BoolLit(true),
    "FALSE" => ast::Lit::BoolLit(false),
}
#[inline]
LiteralNumber: ast::Lit = {
    // TODO check bounds before parsing?

    <lo:@L> <n:"Int"> <hi:@R> =>? {
        n.parse()
	        .map(|n| ast::Lit::Int64Lit(n))
		    .map_err(|_| lpop::ParseError::User{
	     	    error: ParseError::SyntaxError(
		            "invalid literal".to_string().to_located(BytePosition::from(lo)..BytePosition::from(hi)))
	         })
    },
    <lo:@L> <r:"Real"> <hi:@R> =>? {
        rust_decimal::Decimal::from_str(r)
	        .map(|n| ast::Lit::DecimalLit(n))
		    .map_err(|_| lpop::ParseError::User{
	     	    error: ParseError::SyntaxError(
		            "invalid literal".to_string().to_located(BytePosition::from(lo)..BytePosition::from(hi)))
	         })
    },
    <lo:@L> <r:"ExpReal"> <hi:@R> =>? {
        rust_decimal::Decimal::from_scientific(r)
	        .map(|n| ast::Lit::DecimalLit(n))
		    .map_err(|_| lpop::ParseError::User{
	     	    error: ParseError::SyntaxError(
		            "invalid literal".to_string().to_located(BytePosition::from(lo)..BytePosition::from(hi)))
	         })
    },
}
#[inline]
LiteralIon: ast::Lit = {
    <ion:"Ion"> => ast::Lit::IonStringLit(ion.to_owned()),
}
#[inline]
LiteralDateTime: ast::Lit = {
    "DATE" <s:"String"> => ast::Lit::DateTimeLit(ast::DateTimeLit::DateLit(s.to_owned())),
    <lo:@L> <t:TimeType> <s:"String"> <hi:@R> =>? {
        Ok(ast::Lit::DateTimeLit(ast::DateTimeLit::TimeLit {value: Some(s.to_owned()), type_spec: t}))
    },
    "TIMESTAMP" <s:"String"> => ast::Lit::DateTimeLit(ast::DateTimeLit::TimestampLit(s.to_owned())),
}

// ------------------------------------------------------------------------------ //
//                                                                                //
//                                  Utilities                                     //
//                                                                                //
// ------------------------------------------------------------------------------ //

// Comma as terminator (i.e. "<T>, <T>, <T>," where final comma is optional); may be empty
// This is a macro; see http://lalrpop.github.io/lalrpop/tutorial/006_macros.html
CommaTermStar<T>: Vec<T> = {
    <mut v:(<T> ",")*> <e:T?> => match e {
        None => v,
        Some(e) => {
            v.push(e);
            v
        }
    }
};

// Comma as terminator (i.e. "<T>, <T>, <T>," where final comma is optional); at least 1 arg
// This is a macro; see http://lalrpop.github.io/lalrpop/tutorial/006_macros.html
CommaTermPlus<T>: Vec<T> = {
    <mut v:(<T> ",")+> <e:T?> => match e {
        None => v,
        Some(e) => {
            v.push(e);
            v
        }
    }
};

// Comma as separator (i.e. "<T>, <T>, <T>"); may be empty
// This is a macro; see http://lalrpop.github.io/lalrpop/tutorial/006_macros.html
CommaSepStar<T>: Vec<T> = {
    <e:T?> <mut v:("," <T>)*> => match e {
         None => vec![],
         Some(e) => {
             v.insert(0,e);
             v
        }
    }
};

// Comma as separator (i.e. "<T>, <T>, <T>"); at least 1 arg
// This is a macro; see http://lalrpop.github.io/lalrpop/tutorial/006_macros.html
CommaSepPlus<T>: Vec<T> = {
    <mut v:(<T> ",")*> <e:T> => {
        v.push(e);
        v
    }
};

SymbolPrimitive: ast::SymbolPrimitive = {
    <ident:"UnquotedIdent"> => ast::SymbolPrimitive {
        value: ident.to_owned(),
        case: Some(ast::CaseSensitivity::CaseInsensitive),
    },
    <ident:"QuotedIdent"> => ast::SymbolPrimitive {
        value: ident.to_owned(),
        case: Some(ast::CaseSensitivity::CaseSensitive),
    },
};

AsIdent: ast::SymbolPrimitive = {
    "AS" <SymbolPrimitive>
}

AtIdent: ast::SymbolPrimitive = {
    "AT" <SymbolPrimitive>
}

ByIdent: ast::SymbolPrimitive = {
    "BY" <SymbolPrimitive>
}

Type: ast::TypeAst = {
    <lo:@L> <t:TimeType> <hi:@R> => (ast::Type::TimeType(t)).ast(lo..hi),
}


TimeType: ast::TimeType = {
    <lo:@L> <t:"TIME"> <timezone:TimeZone?> <hi:@R> =>? {
        let splits: Vec<_> = t.split(':').collect();
        let tz = match timezone {
            Some(v) => v,
            None => false
        };
        match splits.len() {
            1 => Ok(ast::TimeType {precision: None, tz}),
            2 => splits[1].parse::<u32>()
                .map(|n| ast::TimeType {precision: Some(n), tz})
                .map_err(|_| lpop::ParseError::User {
                    error: ParseError::SyntaxError(
                    "Invalid TIME precision argument".to_string().to_located(BytePosition::from(lo)..BytePosition::from(hi)))
                 }),
            _ => Err(lpop::ParseError::User {
                    error: ParseError::SyntaxError(
                    "Invalid TIME type".to_string().to_located(BytePosition::from(lo)..BytePosition::from(hi)))
                 })
        }
    },
}

TimeZone: bool = {
    <lo:@L> <w:WithTz> <t:"TIME"> "ZONE" <hi:@R> =>? {
        let splits: Vec<_> = t.split(':').collect();
        if splits.len() == 1 && splits[0] == "TIME" {
            Ok(w)
        } else {
          Err(lpop::ParseError::User {
              error: ParseError::SyntaxError(
                  "invalid time zone type spec".to_string().to_located(BytePosition::from(lo)..BytePosition::from(hi)))
           })
        }
    }
}

WithTz: bool = {
    "WITH" => true,
    "WITHOUT" => false
}

// ------------------------------------------------------------------------------ //
//                                                                                //
//                                    Lexer                                       //
//                                                                                //
// ------------------------------------------------------------------------------ //

// The lexer is external; See [`lexer.rs`] for its definition.
//
// See also http://lalrpop.github.io/lalrpop/lexer_tutorial/002_writing_custom_lexer.html
extern {
    type Location = ByteOffset;
    type Error = ParseError<'input, BytePosition>;

    enum lexer::Token<'input> {

        // Brackets
        "[" => lexer::Token::OpenSquare,
        "]" => lexer::Token::CloseSquare,
        "{" => lexer::Token::OpenCurly,
        "}" => lexer::Token::CloseCurly,
        "(" => lexer::Token::OpenParen,
        ")" => lexer::Token::CloseParen,
        "<<" => lexer::Token::OpenDblAngle,
        ">>" => lexer::Token::CloseDblAngle,

        // Punc
        "," => lexer::Token::Comma,
        ":" => lexer::Token::Colon,
        ";" => lexer::Token::Semicolon,
        "." => lexer::Token::Period,
        "-" => lexer::Token::Minus,
        "+" => lexer::Token::Plus,
        "*" => lexer::Token::Star,
        "/" => lexer::Token::Slash,
        "%" => lexer::Token::Percent,
        "^" => lexer::Token::Caret,
        "||" => lexer::Token::DblPipe,

        "=" => lexer::Token::Equal,
        "==" => lexer::Token::EqualEqual,
        "!=" => lexer::Token::BangEqual,
        "<>" => lexer::Token::LessGreater,

        "<" => lexer::Token::LessThan,
        ">" => lexer::Token::GreaterThan,
        "<=" => lexer::Token::LessEqual,
        ">=" => lexer::Token::GreaterEqual,


        // Types
        "UnquotedIdent" => lexer::Token::UnquotedIdent(<&'input str>),
        "QuotedIdent" => lexer::Token::QuotedIdent(<&'input str>),
        "UnquotedAtIdentifier" => lexer::Token::UnquotedAtIdentifier(<&'input str>),
        "QuotedAtIdentifier" => lexer::Token::QuotedAtIdentifier(<&'input str>),
        "Int" => lexer::Token::Int(<&'input str>),
        "Real" => lexer::Token::Real(<&'input str>),
        "ExpReal" => lexer::Token::ExpReal(<&'input str>),
        "String" => lexer::Token::String(<&'input str>),
        "Ion" => lexer::Token::Ion(<&'input str>),

        // Keywords
        "ALL" => lexer::Token::All,
        "ASC" => lexer::Token::Asc,
        "AND" => lexer::Token::And,
        "AS" => lexer::Token::As,
        "AT" => lexer::Token::At,
        "BETWEEN" => lexer::Token::Between,
        "BY" => lexer::Token::By,
        "CASE" => lexer::Token::Case,
        "CROSS" => lexer::Token::Cross,
        "DATE" => lexer::Token::Date,
        "DESC" => lexer::Token::Desc,
        "DISTINCT" => lexer::Token::Distinct,
        "ELSE" => lexer::Token::Else,
        "END" => lexer::Token::End,
        "ESCAPE" => lexer::Token::Escape,
        "EXCEPT" => lexer::Token::Except,
        "FALSE" => lexer::Token::False,
        "FIRST" => lexer::Token::First,
        "FOR" => lexer::Token::For,
        "FULL" => lexer::Token::Full,
        "FROM" => lexer::Token::From,
        "GROUP" => lexer::Token::Group,
        "HAVING" => lexer::Token::Having,
        "IN" => lexer::Token::In,
        "INNER" => lexer::Token::Inner,
        "INTERSECT" => lexer::Token::Intersect,
        "IS" => lexer::Token::Is,
        "JOIN" => lexer::Token::Join,
        "LAST" => lexer::Token::Last,
        "LATERAL" => lexer::Token::Lateral,
        "LEFT" => lexer::Token::Left,
        "LIKE" => lexer::Token::Like,
        "LIMIT" => lexer::Token::Limit,
        "MISSING" => lexer::Token::Missing,
        "NATURAL" => lexer::Token::Natural,
        "NOT" => lexer::Token::Not,
        "NULL" => lexer::Token::Null,
        "NULLS" => lexer::Token::Nulls,
        "OFFSET" => lexer::Token::Offset,
        "ON" => lexer::Token::On,
        "OR" => lexer::Token::Or,
        "ORDER" => lexer::Token::Order,
        "OUTER" => lexer::Token::Outer,
        "PARTIAL" => lexer::Token::Partial,
        "PIVOT" => lexer::Token::Pivot,
        "PRESERVE" => lexer::Token::Preserve,
        "RIGHT" => lexer::Token::Right,
        "SELECT" => lexer::Token::Select,
        "TABLE" => lexer::Token::Table,
<<<<<<< HEAD
        "TIME" => lexer::Token::Time(<String>),
=======
        "TIME" => lexer::Token::Time,
>>>>>>> fb15fbd4
        "TIMESTAMP" => lexer::Token::Timestamp,
        "THEN" => lexer::Token::Then,
        "TRUE" => lexer::Token::True,
        "UNION" => lexer::Token::Union,
        "UNPIVOT" => lexer::Token::Unpivot,
        "USING" => lexer::Token::Using,
        "VALUE" => lexer::Token::Value,
        "VALUES" => lexer::Token::Values,
        "WHEN" => lexer::Token::When,
        "WHERE" => lexer::Token::Where,
        "WITH" => lexer::Token::With,
        "WITHOUT" => lexer::Token::Without,
        "ZONE" => lexer::Token::Zone,
    }
}<|MERGE_RESOLUTION|>--- conflicted
+++ resolved
@@ -762,18 +762,10 @@
 PathExpr: ast::Path = {
     <l:ExprPrecedence01> "." <steps:PathSteps> => ast::Path { root:Box::new(l), steps },
     <l:ExprPrecedence01> "[" "*" "]" "." <s:PathSteps> => {
-<<<<<<< HEAD
-        let mut steps = vec![ast::PathStep::PathWildCard];
-        steps.extend(s);
-        ast::Path {
-            root:Box::new(l),
-            steps
-=======
         let step = ast::PathStep::PathWildCard;
         ast::Path {
             root: Box::new(l),
             steps: std::iter::once(step).chain(s.into_iter()).collect()
->>>>>>> fb15fbd4
         }
     },
     <l:ExprPrecedence01> "[" <expr:ExprQuery> "]" "." <s:PathSteps> => {
@@ -782,18 +774,9 @@
                 index: Box::new(*expr),
             }
         );
-
-<<<<<<< HEAD
-        let mut steps = vec![step];
-        steps.extend(s);
-        ast::Path {
-            root:Box::new(l),
-            steps
-=======
         ast::Path {
             root: Box::new(l),
             steps: std::iter::once(step).chain(s.into_iter()).collect()
->>>>>>> fb15fbd4
         }
     },
     <l:ExprPrecedence01> "[" "*" "]" => ast::Path {
@@ -984,28 +967,10 @@
 // See the path expression conformance tests under `partiql-tests` or parser unit-tests for more examples.
 PathSteps: Vec<ast::PathStep> = {
     <path:PathSteps> "." <v:PathExprVarRef> => {
-<<<<<<< HEAD
-        let step = ast::PathStep::PathExpr(
-            ast::PathExpr{
-                index: Box::new(v),
-            });
-
-        let mut steps = path;
-        steps.push(step);
-        steps
-    },
-    <lo:@L> <path:PathSteps> "[" "*" "]" <hi:@R> => {
-         let step = ast::PathStep::PathWildCard;
-
-         let mut steps = path;
-         steps.push(step);
-         steps
-=======
         vec![ast::PathStep::PathExpr( ast::PathExpr{ index: Box::new(v) })]
     },
     <lo:@L> <path:PathSteps> "[" "*" "]" <hi:@R> => {
         vec![ast::PathStep::PathWildCard]
->>>>>>> fb15fbd4
     },
     <lo:@L> <path:PathSteps>  "." "*" <hi:@R> => {
          let step = ast::PathStep::PathUnpivot;
@@ -1028,29 +993,6 @@
         steps
     },
     "[" "*" "]" => {
-<<<<<<< HEAD
-        let steps = vec![ast::PathStep::PathWildCard];
-        steps
-    },
-    "[" <expr:ExprQuery> "]" => {
-        let steps = vec![ast::PathStep::PathExpr(
-            ast::PathExpr{
-            index: Box::new(*expr),
-        })];
-        steps
-    },
-    "*" => {
-        let steps = vec![ast::PathStep::PathUnpivot];
-        steps
-    },
-    <v:PathExprVarRef> => {
-        let step = ast::PathStep::PathExpr(
-            ast::PathExpr{
-                index: Box::new(v),
-            });
-        let steps = vec![step];
-        steps
-=======
         vec![ast::PathStep::PathWildCard]
     },
     "[" <expr:ExprQuery> "]" => {
@@ -1061,7 +1003,6 @@
     },
     <v:PathExprVarRef> => {
         vec![ast::PathStep::PathExpr( ast::PathExpr{ index: Box::new(v) })]
->>>>>>> fb15fbd4
     },
 }
 
@@ -1259,7 +1200,6 @@
 Type: ast::TypeAst = {
     <lo:@L> <t:TimeType> <hi:@R> => (ast::Type::TimeType(t)).ast(lo..hi),
 }
-
 
 TimeType: ast::TimeType = {
     <lo:@L> <t:"TIME"> <timezone:TimeZone?> <hi:@R> =>? {
@@ -1309,7 +1249,7 @@
 //                                                                                //
 // ------------------------------------------------------------------------------ //
 
-// The lexer is external; See [`lexer.rs`] for its definition.
+// The lexer is external; See [`lexer`] for its definition.
 //
 // See also http://lalrpop.github.io/lalrpop/lexer_tutorial/002_writing_custom_lexer.html
 extern {
@@ -1413,11 +1353,7 @@
         "RIGHT" => lexer::Token::Right,
         "SELECT" => lexer::Token::Select,
         "TABLE" => lexer::Token::Table,
-<<<<<<< HEAD
         "TIME" => lexer::Token::Time(<String>),
-=======
-        "TIME" => lexer::Token::Time,
->>>>>>> fb15fbd4
         "TIMESTAMP" => lexer::Token::Timestamp,
         "THEN" => lexer::Token::Then,
         "TRUE" => lexer::Token::True,
