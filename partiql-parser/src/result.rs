// Copyright Amazon.com, Inc. or its affiliates.

//! [`Error`] and [`Result`] types for parsing PartiQL.

<<<<<<< HEAD
use partiql_core::location::{ByteOffset, Position};
=======
use std::fmt::Debug;
>>>>>>> 604ca779

use crate::lalr::Token;
use crate::location::Located;
use crate::LexError;
use thiserror::Error;

/// General [`Result`] type for the PartiQL parser.
pub type ParserResult<'input, T, Loc> = Result<T, ParserError<'input, Loc>>;

/// Errors from the PartiQL parser.
#[derive(Error, Debug, Clone, PartialEq, Eq, Hash)]
pub enum ParserError<'input, Loc>
where
    Loc: Debug, // TODO this should be `Loc: Display`
{
    /// Indicates that there was a problem with syntax.
    #[error("Syntax Error: {} at [{:?}]", _0.inner, _0.location)]
    SyntaxError(Located<String, Loc>),

    /// There was a token that was not expected
    #[error("Unexpected token [{:?}] at [{:?}]", _0.inner.token, _0.location)]
    UnexpectedToken(UnexpectedToken<'input, Loc>),

    /// There was an error lexing the input
    #[error("{} at [{:?}]", _0.inner, _0.location)]
    LexicalError(LexicalError<'input, Loc>),

    /// Indicates that there is an internal error that was not due to user input or API violation.
    #[error("Illegal State: {0}")]
    IllegalState(String),
}

impl<'input, Loc: Debug> ParserError<'input, Loc>
where
    Loc: Debug, // TODO this should be `Loc: Display`
{
    /// Maps an `ParserError<Loc>` to `ParserError<Loc2>` by applying a function to each variant
    pub fn map_loc<F, Loc2>(self, tx: F) -> ParserError<'input, Loc2>
    where
        Loc2: Debug, // TODO this should be `Loc2: Display`
        F: Fn(Loc) -> Loc2,
    {
        match self {
            ParserError::SyntaxError(l) => ParserError::SyntaxError(l.map_loc(tx)),
            ParserError::UnexpectedToken(l) => ParserError::UnexpectedToken(l.map_loc(tx)),
            ParserError::LexicalError(l) => ParserError::LexicalError(l.map_loc(tx)),
            ParserError::IllegalState(s) => ParserError::IllegalState(s),
        }
    }
}

pub type LexicalError<'input, L> = Located<LexError<'input>, L>;

#[derive(Debug, Clone, PartialEq, Eq, Hash)]
pub struct UnexpectedTokenData<'input> {
    /// The unexpected token
    pub token: Token<'input>,
    // TODO expected: ...,
}
pub type UnexpectedToken<'input, L> = Located<UnexpectedTokenData<'input>, L>;

#[cfg(test)]
mod tests {
    use super::*;
    use crate::lalr::Token;
    use crate::location::{ByteOffset, BytePosition, CharOffset, Located, ToLocated};
    use crate::LexError;

    #[test]
    fn syntax_error() {
        let e1 = ParserError::SyntaxError(
            "oops"
                .to_string()
                .to_located(ByteOffset::from(255)..512.into()),
        );

        let e2 = e1.map_loc(BytePosition);
        assert_eq!(
            e2.to_string(),
            "Syntax Error: oops at [BytePosition(ByteOffset(255))..BytePosition(ByteOffset(512))]"
        )
    }

    #[test]
    fn unexpected_token() {
        let e1 = ParserError::UnexpectedToken(
            UnexpectedTokenData {
                token: Token::Slash,
            }
            .to_located(0.into()..ByteOffset::from(1)),
        );

        let e2 = e1.map_loc(BytePosition);
        assert_eq!(
            e2.to_string(),
            "Unexpected token [Slash] at [BytePosition(ByteOffset(0))..BytePosition(ByteOffset(1))]"
        )
    }

    #[test]
    fn lexical_error() {
        let e1 = ParserError::LexicalError(Located {
            inner: LexError::InvalidInput("🤷"),
            location: CharOffset::from(66_000)..CharOffset::from(66_003),
        });

        let e2 = e1.map_loc(|offset| offset.0);
        assert_eq!(
            e2.to_string(),
            "Lexing error: invalid input `🤷` at [66000..66003]"
        )
    }

    #[test]
    fn illegal_state() {
        let e1 = ParserError::IllegalState("uh oh".to_string());

        let e2 = e1.map_loc(BytePosition);
        assert_eq!(e2.to_string(), "Illegal State: uh oh")
    }
}<|MERGE_RESOLUTION|>--- conflicted
+++ resolved
@@ -2,15 +2,11 @@
 
 //! [`Error`] and [`Result`] types for parsing PartiQL.
 
-<<<<<<< HEAD
-use partiql_core::location::{ByteOffset, Position};
-=======
 use std::fmt::Debug;
->>>>>>> 604ca779
 
 use crate::lalr::Token;
-use crate::location::Located;
 use crate::LexError;
+use partiql_common::srcmap::location::Located;
 use thiserror::Error;
 
 /// General [`Result`] type for the PartiQL parser.
@@ -72,8 +68,10 @@
 mod tests {
     use super::*;
     use crate::lalr::Token;
-    use crate::location::{ByteOffset, BytePosition, CharOffset, Located, ToLocated};
     use crate::LexError;
+    use partiql_common::srcmap::location::{
+        ByteOffset, BytePosition, CharOffset, Located, ToLocated,
+    };
 
     #[test]
     fn syntax_error() {
