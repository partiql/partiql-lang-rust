pub mod env;
pub mod eval;
pub mod plan;

#[macro_use]
extern crate assert_matches;
#[cfg(test)]
mod tests {
    use std::collections::HashMap;

    use crate::env::basic::MapBindings;
    use crate::plan;
    use rust_decimal_macros::dec;

    use crate::eval::Evaluator;

    use partiql_logical as logical;
    use partiql_logical::BindingsExpr::{Distinct, Project, ProjectValue};
    use partiql_logical::{
<<<<<<< HEAD
        BagExpr, BetweenExpr, BinaryOp, BindingsExpr, ListExpr, LogicalPlan, PathComponent,
        TupleExpr, ValueExpr,
=======
        BagExpr, BinaryOp, BindingsExpr, JoinKind, ListExpr, LogicalPlan, PathComponent, TupleExpr,
        ValueExpr,
>>>>>>> 9fb8e0ac
    };
    use partiql_value as value;
    use partiql_value::{
        partiql_bag, partiql_list, partiql_tuple, Bag, BindingsName, List, Tuple, Value,
    };

    fn evaluate(logical: LogicalPlan<BindingsExpr>, bindings: MapBindings<Value>) -> Value {
        let planner = plan::EvaluatorPlanner;

        let plan = planner.compile(logical);
        let mut evaluator = Evaluator::new(bindings);

        if let Ok(out) = evaluator.execute(plan) {
            out.result
        } else {
            Value::Missing
        }
    }

    fn data_customer() -> MapBindings<Value> {
        fn customer_tuple(id: i64, first_name: &str, balance: i64) -> Value {
            partiql_tuple![("id", id), ("firstName", first_name), ("balance", balance),].into()
        }

        let customer_val = partiql_bag![
            customer_tuple(5, "jason", 100),
            customer_tuple(4, "sisko", 0),
            customer_tuple(3, "jason", -30),
            customer_tuple(2, "miriam", 20),
            customer_tuple(1, "miriam", 10),
        ];

        let mut bindings = MapBindings::default();
        bindings.insert("customer", customer_val.into());
        bindings
    }

    fn data_3_tuple() -> MapBindings<Value> {
        fn a_tuple(n: i64) -> Value {
            partiql_tuple![("a", n)].into()
        }

        let data = partiql_list![a_tuple(1), a_tuple(2), a_tuple(3)];

        let mut bindings = MapBindings::default();
        bindings.insert("data", data.into());
        bindings
    }

    fn scan(name: &str, as_key: &str) -> BindingsExpr {
        BindingsExpr::Scan(logical::Scan {
            expr: ValueExpr::VarRef(BindingsName::CaseInsensitive(name.into())),
            as_key: as_key.to_string(),
            at_key: None,
        })
    }

    fn path_var(name: &str, component: &str) -> ValueExpr {
        ValueExpr::Path(
            Box::new(ValueExpr::VarRef(BindingsName::CaseInsensitive(
                name.into(),
            ))),
            vec![PathComponent::Key(component.to_string())],
        )
    }

    fn join_data() -> MapBindings<Value> {
        let customers = partiql_list![
            partiql_tuple![("id", 5), ("name", "Joe")],
            partiql_tuple![("id", 7), ("name", "Mary")],
        ];

        let orders = partiql_list![
            partiql_tuple![("custId", 7), ("productId", 101)],
            partiql_tuple![("custId", 7), ("productId", 523)],
        ];

        let mut bindings = MapBindings::default();
        bindings.insert("customers", customers.into());
        bindings.insert("orders", orders.into());
        bindings
    }

    // Creates the plan: `SELECT <lhs> <op> <rhs> AS result FROM data` where <lhs> comes from data
    // Evaluates the plan and asserts the result is a bag of the tuple mapping to `expected_first_elem`
    // (i.e. <<{'result': <expected_first_elem>}>>)
    // TODO: once eval conformance tests added and/or modified evaluation API (to support other values
    //  in evaluator output), change or delete tests using this function
    fn eval_bin_op(op: BinaryOp, lhs: Value, rhs: Value, expected_first_elem: Value) {
        let mut plan = LogicalPlan::new();
        let scan = plan.add_operator(BindingsExpr::Scan(logical::Scan {
            expr: ValueExpr::VarRef(BindingsName::CaseInsensitive("data".into())),
            as_key: "data".to_string(),
            at_key: None,
        }));

        let project = plan.add_operator(Project(logical::Project {
            exprs: HashMap::from([(
                "result".to_string(),
                ValueExpr::BinaryExpr(
                    op,
                    Box::new(ValueExpr::Path(
                        Box::new(ValueExpr::VarRef(BindingsName::CaseInsensitive(
                            "data".into(),
                        ))),
                        vec![PathComponent::Key("lhs".to_string())],
                    )),
                    Box::new(ValueExpr::Lit(Box::new(rhs))),
                ),
            )]),
        }));

        let sink = plan.add_operator(BindingsExpr::Sink);
        plan.extend_with_flows(&[(scan, project), (project, sink)]);

        let mut bindings = MapBindings::default();
        bindings.insert(
            "data",
            partiql_list![Tuple::from([("lhs".into(), lhs)])].into(),
        );

        let result = evaluate(plan, bindings).coerce_to_bag();
        assert!(!&result.is_empty());
        let expected_result = partiql_bag!(Tuple::from([("result".into(), expected_first_elem)]));
        assert_eq!(expected_result, result);
    }

    #[test]
    fn arithmetic_ops() {
        // Addition
        // Plan for `select lhs + rhs as result from data`
        eval_bin_op(
            BinaryOp::Add,
            Value::from(1),
            Value::from(2),
            Value::from(3),
        );
        eval_bin_op(
            BinaryOp::Add,
            Value::from(1),
            Value::from(2.),
            Value::from(3.),
        );
        eval_bin_op(
            BinaryOp::Add,
            Value::from(1.),
            Value::from(2),
            Value::from(3.),
        );
        eval_bin_op(
            BinaryOp::Add,
            Value::from(1.),
            Value::from(2.),
            Value::from(3.),
        );
        eval_bin_op(
            BinaryOp::Add,
            Value::from(1),
            Value::from(dec!(2.)),
            Value::from(dec!(3.)),
        );
        eval_bin_op(
            BinaryOp::Add,
            Value::from(1.),
            Value::from(dec!(2.)),
            Value::from(dec!(3.)),
        );
        eval_bin_op(
            BinaryOp::Add,
            Value::from(dec!(1.)),
            Value::from(2),
            Value::from(dec!(3.)),
        );
        eval_bin_op(
            BinaryOp::Add,
            Value::from(dec!(1.)),
            Value::from(2.),
            Value::from(dec!(3.)),
        );
        eval_bin_op(
            BinaryOp::Add,
            Value::from(dec!(1.)),
            Value::from(dec!(2.)),
            Value::from(dec!(3.)),
        );
        eval_bin_op(BinaryOp::Add, Value::Null, Value::Null, Value::Null);
        eval_bin_op(
            BinaryOp::Add,
            Value::Missing,
            Value::Missing,
            Value::Missing,
        );

        // Subtraction
        // Plan for `select lhs - rhs as result from data`
        eval_bin_op(
            BinaryOp::Sub,
            Value::from(1),
            Value::from(2),
            Value::from(-1),
        );
        eval_bin_op(
            BinaryOp::Sub,
            Value::from(1),
            Value::from(2.),
            Value::from(-1.),
        );
        eval_bin_op(
            BinaryOp::Sub,
            Value::from(1.),
            Value::from(2),
            Value::from(-1.),
        );
        eval_bin_op(
            BinaryOp::Sub,
            Value::from(1.),
            Value::from(2.),
            Value::from(-1.),
        );
        eval_bin_op(
            BinaryOp::Sub,
            Value::from(1),
            Value::from(dec!(2.)),
            Value::from(dec!(-1.)),
        );
        eval_bin_op(
            BinaryOp::Sub,
            Value::from(1.),
            Value::from(dec!(2.)),
            Value::from(dec!(-1.)),
        );
        eval_bin_op(
            BinaryOp::Sub,
            Value::from(dec!(1.)),
            Value::from(2),
            Value::from(dec!(-1.)),
        );
        eval_bin_op(
            BinaryOp::Sub,
            Value::from(dec!(1.)),
            Value::from(2.),
            Value::from(dec!(-1.)),
        );
        eval_bin_op(
            BinaryOp::Sub,
            Value::from(dec!(1.)),
            Value::from(dec!(2.)),
            Value::from(dec!(-1.)),
        );
        eval_bin_op(BinaryOp::Sub, Value::Null, Value::Null, Value::Null);
        eval_bin_op(
            BinaryOp::Sub,
            Value::Missing,
            Value::Missing,
            Value::Missing,
        );

        // Multiplication
        // Plan for `select lhs * rhs as result from data`
        eval_bin_op(
            BinaryOp::Mul,
            Value::from(1),
            Value::from(2),
            Value::from(2),
        );
        eval_bin_op(
            BinaryOp::Mul,
            Value::from(1),
            Value::from(2.),
            Value::from(2.),
        );
        eval_bin_op(
            BinaryOp::Mul,
            Value::from(1.),
            Value::from(2),
            Value::from(2.),
        );
        eval_bin_op(
            BinaryOp::Mul,
            Value::from(1.),
            Value::from(2.),
            Value::from(2.),
        );
        eval_bin_op(
            BinaryOp::Mul,
            Value::from(1),
            Value::from(dec!(2.)),
            Value::from(dec!(2.)),
        );
        eval_bin_op(
            BinaryOp::Mul,
            Value::from(1.),
            Value::from(dec!(2.)),
            Value::from(dec!(2.)),
        );
        eval_bin_op(
            BinaryOp::Mul,
            Value::from(dec!(1.)),
            Value::from(2),
            Value::from(dec!(2.)),
        );
        eval_bin_op(
            BinaryOp::Mul,
            Value::from(dec!(1.)),
            Value::from(2.),
            Value::from(dec!(2.)),
        );
        eval_bin_op(
            BinaryOp::Mul,
            Value::from(dec!(1.)),
            Value::from(dec!(2.)),
            Value::from(dec!(2.)),
        );
        eval_bin_op(BinaryOp::Mul, Value::Null, Value::Null, Value::Null);
        eval_bin_op(
            BinaryOp::Mul,
            Value::Missing,
            Value::Missing,
            Value::Missing,
        );

        // Division
        // Plan for `select lhs / rhs as result from data`
        eval_bin_op(
            BinaryOp::Div,
            Value::from(1),
            Value::from(2),
            Value::from(0),
        );
        eval_bin_op(
            BinaryOp::Div,
            Value::from(1),
            Value::from(2.),
            Value::from(0.5),
        );
        eval_bin_op(
            BinaryOp::Div,
            Value::from(1.),
            Value::from(2),
            Value::from(0.5),
        );
        eval_bin_op(
            BinaryOp::Div,
            Value::from(1.),
            Value::from(2.),
            Value::from(0.5),
        );
        eval_bin_op(
            BinaryOp::Div,
            Value::from(1),
            Value::from(dec!(2.)),
            Value::from(dec!(0.5)),
        );
        eval_bin_op(
            BinaryOp::Div,
            Value::from(1.),
            Value::from(dec!(2.)),
            Value::from(dec!(0.5)),
        );
        eval_bin_op(
            BinaryOp::Div,
            Value::from(dec!(1.)),
            Value::from(2),
            Value::from(dec!(0.5)),
        );
        eval_bin_op(
            BinaryOp::Div,
            Value::from(dec!(1.)),
            Value::from(2.),
            Value::from(dec!(0.5)),
        );
        eval_bin_op(
            BinaryOp::Div,
            Value::from(dec!(1.)),
            Value::from(dec!(2.)),
            Value::from(dec!(0.5)),
        );
        eval_bin_op(BinaryOp::Div, Value::Null, Value::Null, Value::Null);
        eval_bin_op(
            BinaryOp::Div,
            Value::Missing,
            Value::Missing,
            Value::Missing,
        );

        // Modulo
        // Plan for `select lhs % rhs as result from data`
        eval_bin_op(
            BinaryOp::Mod,
            Value::from(1),
            Value::from(2),
            Value::from(1),
        );
        eval_bin_op(
            BinaryOp::Mod,
            Value::from(1),
            Value::from(2.),
            Value::from(1.),
        );
        eval_bin_op(
            BinaryOp::Mod,
            Value::from(1.),
            Value::from(2),
            Value::from(1.),
        );
        eval_bin_op(
            BinaryOp::Mod,
            Value::from(1.),
            Value::from(2.),
            Value::from(1.),
        );
        eval_bin_op(
            BinaryOp::Mod,
            Value::from(1),
            Value::from(dec!(2.)),
            Value::from(dec!(1.)),
        );
        eval_bin_op(
            BinaryOp::Mod,
            Value::from(1.),
            Value::from(dec!(2.)),
            Value::from(dec!(1.)),
        );
        eval_bin_op(
            BinaryOp::Mod,
            Value::from(dec!(1.)),
            Value::from(2),
            Value::from(dec!(1.)),
        );
        eval_bin_op(
            BinaryOp::Mod,
            Value::from(dec!(1.)),
            Value::from(2.),
            Value::from(dec!(1.)),
        );
        eval_bin_op(
            BinaryOp::Mod,
            Value::from(dec!(1.)),
            Value::from(dec!(2.)),
            Value::from(dec!(1.)),
        );
        eval_bin_op(BinaryOp::Mod, Value::Null, Value::Null, Value::Null);
        eval_bin_op(
            BinaryOp::Mod,
            Value::Missing,
            Value::Missing,
            Value::Missing,
        );
    }

    #[test]
<<<<<<< HEAD
    fn comparison_ops() {
        // Lt
        // Plan for `select lhs < rhs as result from data`
        eval_bin_op(
            BinaryOp::Lt,
            Value::from(1),
            Value::from(2.),
            Value::from(true),
        );
        eval_bin_op(
            BinaryOp::Lt,
            Value::from("abc"),
            Value::from("def"),
            Value::from(true),
        );
        eval_bin_op(
            BinaryOp::Lt,
            Value::Missing,
            Value::from(2.),
            Value::Missing,
        );
        eval_bin_op(BinaryOp::Lt, Value::Null, Value::from(2.), Value::Null);
        eval_bin_op(
            BinaryOp::Lt,
            Value::from(1),
            Value::from("foo"),
            Value::Missing,
        );

        // Gt
        // Plan for `select lhs > rhs as result from data`
        eval_bin_op(
            BinaryOp::Gt,
            Value::from(1),
            Value::from(2.),
            Value::from(false),
        );
        eval_bin_op(
            BinaryOp::Gt,
            Value::from("abc"),
            Value::from("def"),
            Value::from(false),
        );
        eval_bin_op(
            BinaryOp::Gt,
            Value::Missing,
            Value::from(2.),
            Value::Missing,
        );
        eval_bin_op(BinaryOp::Gt, Value::Null, Value::from(2.), Value::Null);
        eval_bin_op(
            BinaryOp::Gt,
            Value::from(1),
            Value::from("foo"),
            Value::Missing,
        );

        // Lteq
        // Plan for `select lhs <= rhs as result from data`
        eval_bin_op(
            BinaryOp::Lteq,
            Value::from(1),
            Value::from(2.),
            Value::from(true),
        );
        eval_bin_op(
            BinaryOp::Lteq,
            Value::from("abc"),
            Value::from("def"),
            Value::from(true),
        );
        eval_bin_op(
            BinaryOp::Lteq,
            Value::Missing,
            Value::from(2.),
            Value::Missing,
        );
        eval_bin_op(BinaryOp::Lt, Value::Null, Value::from(2.), Value::Null);
        eval_bin_op(
            BinaryOp::Lteq,
            Value::from(1),
            Value::from("foo"),
            Value::Missing,
        );

        // Gteq
        // Plan for `select lhs >= rhs as result from data`
        eval_bin_op(
            BinaryOp::Gteq,
            Value::from(1),
            Value::from(2.),
            Value::from(false),
        );
        eval_bin_op(
            BinaryOp::Gteq,
            Value::from("abc"),
            Value::from("def"),
            Value::from(false),
        );
        eval_bin_op(
            BinaryOp::Gteq,
            Value::Missing,
            Value::from(2.),
            Value::Missing,
        );
        eval_bin_op(BinaryOp::Gteq, Value::Null, Value::from(2.), Value::Null);
        eval_bin_op(
            BinaryOp::Gteq,
            Value::from(1),
            Value::from("foo"),
            Value::Missing,
        );
    }

    #[test]
    fn between_op() {
        fn eval_between_op(value: Value, from: Value, to: Value, expected_first_elem: Value) {
            let mut plan = LogicalPlan::new();
            let scan = plan.add_operator(BindingsExpr::Scan(logical::Scan {
                expr: ValueExpr::VarRef(BindingsName::CaseInsensitive("data".into())),
                as_key: "data".to_string(),
                at_key: None,
            }));

            let project = plan.add_operator(Project(logical::Project {
                exprs: HashMap::from([(
                    "result".to_string(),
                    ValueExpr::BetweenExpr(BetweenExpr {
                        value: Box::new(ValueExpr::Path(
                            Box::new(ValueExpr::VarRef(BindingsName::CaseInsensitive(
                                "data".into(),
                            ))),
                            vec![PathComponent::Key("value".to_string())],
                        )),
                        from: Box::new(ValueExpr::Lit(Box::new(from))),
                        to: Box::new(ValueExpr::Lit(Box::new(to))),
                    }),
                )]),
            }));

            let sink = plan.add_operator(BindingsExpr::Sink);
            plan.extend_with_flows(&[(scan, project), (project, sink)]);

            let mut bindings = MapBindings::default();
            bindings.insert(
                "data",
                partiql_list![Tuple::from([("value".into(), value)])].into(),
            );

            let result = evaluate(plan, bindings).coerce_to_bag();
            assert!(!&result.is_empty());
            let expected_result =
                partiql_bag!(Tuple::from([("result".into(), expected_first_elem)]));
            assert_eq!(expected_result, result);
        }
        eval_between_op(
            Value::from(2),
            Value::from(1),
            Value::from(3),
            Value::from(true),
        );
        eval_between_op(
            Value::from(2),
            Value::from(1.),
            Value::from(dec!(3.)),
            Value::from(true),
        );
        eval_between_op(
            Value::from(1),
            Value::from(2),
            Value::from(3),
            Value::from(false),
        );
        eval_between_op(Value::Null, Value::from(1), Value::from(3), Value::Null);
        eval_between_op(Value::from(2), Value::Null, Value::from(3), Value::Null);
        eval_between_op(Value::from(2), Value::from(1), Value::Null, Value::Null);
        eval_between_op(Value::Missing, Value::from(1), Value::from(3), Value::Null);
        eval_between_op(Value::from(2), Value::Missing, Value::from(3), Value::Null);
        eval_between_op(Value::from(2), Value::from(1), Value::Missing, Value::Null);
        // left part of AND evaluates to false
        eval_between_op(
            Value::from(1),
            Value::from(2),
            Value::Null,
            Value::from(false),
        );
        eval_between_op(
            Value::from(1),
            Value::from(2),
            Value::Missing,
            Value::from(false),
        );
=======
    fn select_with_cross_join() {
        let mut lg = LogicalPlan::new();

        // Example 9 from spec with projected columns from different tables demonstrates a cross join:
        // SELECT c.id, c.name, o.custId, o.productId FROM customers AS c, orders AS o
        let from_lhs = lg.add_operator(scan("customers", "c"));
        let from_rhs = lg.add_operator(scan("orders", "o"));

        let project = lg.add_operator(Project(logical::Project {
            exprs: HashMap::from([
                ("id".to_string(), path_var("c", "id")),
                ("name".to_string(), path_var("c", "name")),
                ("custId".to_string(), path_var("o", "custId")),
                ("productId".to_string(), path_var("o", "productId")),
            ]),
        }));

        let join = lg.add_operator(BindingsExpr::Join(logical::Join {
            kind: JoinKind::Cross,
            on: None,
        }));

        let sink = lg.add_operator(BindingsExpr::Sink);
        lg.add_flow_with_branch_num(from_lhs, join, 0);
        lg.add_flow_with_branch_num(from_rhs, join, 1);
        lg.add_flow_with_branch_num(join, project, 0);
        lg.add_flow_with_branch_num(project, sink, 0);

        let out = evaluate(lg, join_data());
        println!("{:?}", &out);

        assert_matches!(out, Value::Bag(bag) => {
            let expected = partiql_bag![
                partiql_tuple![("custId", 7), ("name", "Joe"), ("id", 5), ("productId", 101)],
                partiql_tuple![("custId", 7), ("name", "Joe"), ("id", 5), ("productId", 523)],
                partiql_tuple![("custId", 7), ("name", "Mary"), ("id", 7), ("productId", 101)],
                partiql_tuple![("custId", 7), ("name", "Mary"), ("id", 7), ("productId", 523)],
            ];
            assert_eq!(*bag, expected);
        });
    }

    #[test]
    fn select_with_join_and_on() {
        let mut lg = LogicalPlan::new();

        // Similar to ex 9 from spec with projected columns from different tables with an inner JOIN and ON condition
        // SELECT c.id, c.name, o.custId, o.productId FROM customers AS c, orders AS o ON c.id = o.custId
        let from_lhs = lg.add_operator(scan("customers", "c"));
        let from_rhs = lg.add_operator(scan("orders", "o"));

        let project = lg.add_operator(Project(logical::Project {
            exprs: HashMap::from([
                ("id".to_string(), path_var("c", "id")),
                ("name".to_string(), path_var("c", "name")),
                ("custId".to_string(), path_var("o", "custId")),
                ("productId".to_string(), path_var("o", "productId")),
            ]),
        }));

        let join = lg.add_operator(BindingsExpr::Join(logical::Join {
            kind: JoinKind::Inner,
            on: Some(ValueExpr::BinaryExpr(
                BinaryOp::Eq,
                Box::new(path_var("c", "id")),
                Box::new(path_var("o", "custId")),
            )),
        }));

        let sink = lg.add_operator(BindingsExpr::Sink);
        lg.add_flow_with_branch_num(from_lhs, join, 0);
        lg.add_flow_with_branch_num(from_rhs, join, 1);
        lg.add_flow_with_branch_num(join, project, 0);
        lg.add_flow_with_branch_num(project, sink, 0);

        let out = evaluate(lg, join_data());
        println!("{:?}", &out);

        assert_matches!(out, Value::Bag(bag) => {
            let expected = partiql_bag![
                partiql_tuple![("custId", 7), ("name", "Mary"), ("id", 7), ("productId", 101)],
                partiql_tuple![("custId", 7), ("name", "Mary"), ("id", 7), ("productId", 523)],
            ];
            assert_eq!(*bag, expected);
        });
>>>>>>> 9fb8e0ac
    }

    #[test]
    fn select() {
        let mut lg = LogicalPlan::new();

        let from = lg.add_operator(scan("data", "data"));

        let project = lg.add_operator(Project(logical::Project {
            exprs: HashMap::from([(
                "b".to_string(),
                ValueExpr::Path(
                    Box::new(ValueExpr::VarRef(BindingsName::CaseInsensitive(
                        "data".into(),
                    ))),
                    vec![PathComponent::Key("a".to_string())],
                ),
            )]),
        }));

        let sink = lg.add_operator(BindingsExpr::Sink);

        lg.add_flow(from, project);
        lg.add_flow(project, sink);

        let out = evaluate(lg, data_3_tuple());
        println!("{:?}", &out);
        assert_matches!(out, Value::Bag(bag) => {
            let expected = partiql_bag![
                partiql_tuple![("b", 1)],
                partiql_tuple![("b", 2)],
                partiql_tuple![("b", 3)],
            ];
            assert_eq!(*bag, expected);
        });
    }

    // Spec 6.1:
    //  SELECT VALUE 2*v.a
    //  FROM [{'a': 1}, {'a': 2}, {'a': 3}] AS v;
    //  Expected: <<2, 4, 6>>
    #[test]
    fn select_value() {
        // Plan for `select value a as b from data`
        let mut lg = LogicalPlan::new();

        let from = lg.add_operator(scan("data", "v"));

        let va = path_var("v", "a");
        let select_value = lg.add_operator(ProjectValue(logical::ProjectValue {
            expr: ValueExpr::BinaryExpr(
                BinaryOp::Mul,
                Box::new(va),
                Box::new(ValueExpr::Lit(Box::new(Value::Integer(2)))),
            ),
        }));

        let sink = lg.add_operator(BindingsExpr::Sink);

        lg.add_flow(from, select_value);
        lg.add_flow(select_value, sink);

        let out = evaluate(lg, data_3_tuple());
        println!("{:?}", &out);
        assert_matches!(out, Value::Bag(bag) => {
            let expected = partiql_bag![2, 4, 6];
            assert_eq!(*bag, expected);
        });
    }

    // Spec 6.1.1 — Tuple constructors
    //  SELECT VALUE {'a': v.a, 'b': v.b}
    //  FROM [{'a': 1, 'b': 1}, {'a': 2, 'b': 2}] AS v;
    //  Expected: <<{'a': 1, 'b': 1}, {'a': 2, 'b': 2}>>
    #[test]
    fn select_value_tuple_constructor_1() {
        // Plan for `select value {'test': a} from data`
        let mut lg = LogicalPlan::new();

        let from = lg.add_operator(scan("data", "v"));

        let va = path_var("v", "a");
        let vb = path_var("v", "b");

        let mut tuple_expr = TupleExpr::new();
        tuple_expr.attrs.push(ValueExpr::Lit(Box::new("a".into())));
        tuple_expr.attrs.push(ValueExpr::Lit(Box::new("b".into())));
        tuple_expr.values.push(va);
        tuple_expr.values.push(vb);

        let select_value = lg.add_operator(ProjectValue(logical::ProjectValue {
            expr: ValueExpr::TupleExpr(tuple_expr),
        }));

        let sink = lg.add_operator(BindingsExpr::Sink);

        lg.add_flow(from, select_value);
        lg.add_flow(select_value, sink);

        let data = partiql_bag![
            partiql_tuple![("a", 1), ("b", 1)],
            partiql_tuple![("a", 2), ("b", 2)],
        ];

        let mut bindings: MapBindings<Value> = MapBindings::default();
        bindings.insert("data", data.into());

        let out = evaluate(lg, bindings);
        println!("{:?}", &out);
        assert_matches!(out, Value::Bag(bag) => {
            let expected = partiql_bag![
                partiql_tuple![("a", 1), ("b", 1)],
                partiql_tuple![("a", 2), ("b", 2)],
            ];
            assert_eq!(*bag, expected);
        });
    }

    // Spec 6.1.1 — Tuple constructors
    //  SELECT VALUE {'test': 2*v.a }
    //  FROM [{'a': 1}, {'a': 2}, {'a': 3}] AS v;
    //  Expected: <<{'test': 2}, {'test': 4}, {'test': 6}>>
    #[test]
    fn select_value_tuple_constructor_2() {
        let mut lg = LogicalPlan::new();

        let from = lg.add_operator(scan("data", "v"));

        let va = path_var("v", "a");
        let mut tuple_expr = TupleExpr::new();
        tuple_expr
            .attrs
            .push(ValueExpr::Lit(Box::new("test".into())));
        tuple_expr.values.push(ValueExpr::BinaryExpr(
            BinaryOp::Mul,
            Box::new(va),
            Box::new(ValueExpr::Lit(Box::new(Value::Integer(2)))),
        ));

        let project = lg.add_operator(ProjectValue(logical::ProjectValue {
            expr: ValueExpr::TupleExpr(tuple_expr),
        }));

        let sink = lg.add_operator(BindingsExpr::Sink);

        lg.add_flow(from, project);
        lg.add_flow(project, sink);

        let out = evaluate(lg, data_3_tuple());
        println!("{:?}", &out);
        assert_matches!(out, Value::Bag(bag) => {
            let expected = partiql_bag![
                partiql_tuple![("test", 2)],
                partiql_tuple![("test", 4)],
                partiql_tuple![("test", 6)],
            ];
            assert_eq!(*bag, expected);
        });
    }

    // Spec 6.1.1 — Treatment of mistyped attribute names in permissive mode
    //  SELECT VALUE {v.a: v.b}
    //  FROM [{'a': 'legit', 'b': 1}, {'a': 400, 'b': 2}] AS v;
    //  Expected: <<{'legit': 1}, {}>>
    #[test]
    fn select_value_with_tuple_mistype_attr() {
        // Plan for `select value {'test': a} from data`
        let mut lg = LogicalPlan::new();

        let from = lg.add_operator(scan("data", "v"));

        let va = path_var("v", "a");
        let vb = path_var("v", "b");

        let mut tuple_expr = TupleExpr::new();
        tuple_expr.attrs.push(va);
        tuple_expr.values.push(vb);

        let select_value = lg.add_operator(ProjectValue(logical::ProjectValue {
            expr: ValueExpr::TupleExpr(tuple_expr),
        }));

        let sink = lg.add_operator(BindingsExpr::Sink);

        lg.add_flow(from, select_value);
        lg.add_flow(select_value, sink);

        let data = partiql_list![
            partiql_tuple![("a", "legit"), ("b", 1)],
            partiql_tuple![("a", 400), ("b", 2)],
        ];

        let mut bindings: MapBindings<Value> = MapBindings::default();
        bindings.insert("data", data.into());

        let out = evaluate(lg, bindings);
        println!("{:?}", &out);
        assert_matches!(out, Value::Bag(bag) => {
            let expected = partiql_bag![partiql_tuple![("legit", 1)], partiql_tuple![]];
            assert_eq!(*bag, expected);
        });
    }

    // Spec 6.1.1 — Treatment of duplicate attribute names
    //  SELECT VALUE {v.a: v.b, v.c: v.d}
    //  FROM [{'a': 'same', 'b': 1, 'c': 'same', 'd': 2}] AS v;
    //  Expected: <<{'same': 1, 'same': 2}>>
    #[test]
    fn select_value_with_duplicate_attrs() {
        let mut lg = LogicalPlan::new();
        let from = lg.add_operator(scan("data", "v"));

        let va = path_var("v", "a");
        let vb = path_var("v", "b");
        let vc = path_var("v", "c");
        let vd = path_var("v", "d");

        let mut tuple_expr = TupleExpr::new();
        tuple_expr.attrs.push(va);
        tuple_expr.values.push(vb);
        tuple_expr.attrs.push(vc);
        tuple_expr.values.push(vd);

        let select_value = lg.add_operator(ProjectValue(logical::ProjectValue {
            expr: ValueExpr::TupleExpr(tuple_expr),
        }));

        let sink = lg.add_operator(BindingsExpr::Sink);

        lg.add_flow(from, select_value);
        lg.add_flow(select_value, sink);

        let data = partiql_list![partiql_tuple![
            ("a", "same"),
            ("b", 1),
            ("c", "same"),
            ("d", 2)
        ]];

        let mut bindings: MapBindings<Value> = MapBindings::default();
        bindings.insert("data", data.into());

        let out = evaluate(lg, bindings);
        println!("{:?}", &out);
        assert_matches!(out, Value::Bag(bag) => {
            let expected = partiql_bag![partiql_tuple![("same", 1), ("same", 2)]];
            assert_eq!(*bag, expected);
        });
    }

    // Spec 6.1.2 — Array Constructors
    //  SELECT VALUE [v.a, v.b]
    //  FROM [{'a': 1, 'b': 1}, {'a': 2, 'b': 2}] AS v;
    //  Expected: <<[1, 1], [2, 2]>>
    #[test]
    fn select_value_array_constructor_1() {
        let mut lg = LogicalPlan::new();

        let from = lg.add_operator(scan("data", "v"));

        let va = path_var("v", "a");
        let vb = path_var("v", "b");

        let mut list_expr = ListExpr::new();
        list_expr.elements.push(va);
        list_expr.elements.push(vb);

        let select_value = lg.add_operator(ProjectValue(logical::ProjectValue {
            expr: ValueExpr::ListExpr(list_expr),
        }));

        let sink = lg.add_operator(BindingsExpr::Sink);

        lg.add_flow(from, select_value);
        lg.add_flow(select_value, sink);

        let data = partiql_list![
            partiql_tuple![("a", 1), ("b", 1)],
            partiql_tuple![("a", 2), ("b", 2)],
        ];

        let mut bindings: MapBindings<Value> = MapBindings::default();
        bindings.insert("data", data.into());

        let out = evaluate(lg, bindings);
        println!("{:?}", &out);
        assert_matches!(out, Value::Bag(bag) => {
            let expected = partiql_bag![partiql_list![1, 1], partiql_list![2, 2]];
            assert_eq!(*bag, expected);
        });
    }

    // Spec 6.1.2 — Array Constructors
    //  SELECT VALUE [2*v.a]
    //  FROM [{'a': 1, 'b': 1}, {'a': 2, 'b': 2}] AS v;
    //  Expected: <<[2], [4], [6]>>
    #[test]
    fn select_value_with_array_constructor_2() {
        // Plan for `select value {'test': a} from data`
        let mut lg = LogicalPlan::new();

        let from = lg.add_operator(scan("data", "v"));

        let va = path_var("v", "a");
        let mut list_expr = ListExpr::new();
        list_expr.elements.push(ValueExpr::BinaryExpr(
            BinaryOp::Mul,
            Box::new(va),
            Box::new(ValueExpr::Lit(Box::new(Value::Integer(2)))),
        ));

        let select_value = lg.add_operator(ProjectValue(logical::ProjectValue {
            expr: ValueExpr::ListExpr(list_expr),
        }));

        let sink = lg.add_operator(BindingsExpr::Sink);

        lg.add_flow(from, select_value);
        lg.add_flow(select_value, sink);

        let out = evaluate(lg, data_3_tuple());
        println!("{:?}", &out);
        assert_matches!(out, Value::Bag(bag) => {
            let expected = partiql_bag![partiql_list![2], partiql_list![4], partiql_list![6]];
            assert_eq!(*bag, expected);
        });
    }

    // Spec 6.1.3 — Bag Constructors
    //  SELECT VALUE <<v.a, v.b>>
    //  FROM [{'a': 1, 'b': 1}, {'a': 2, 'b': 2}] AS v;
    //  Expected: << <<1, 1>>, <<2, 2>> >>
    #[test]
    fn select_value_bag_constructor() {
        // Plan for `select value {'test': a} from data`
        let mut lg = LogicalPlan::new();

        let from = lg.add_operator(scan("data", "v"));

        let va = path_var("v", "a");
        let vb = path_var("v", "b");

        let mut bag_expr = BagExpr::new();
        bag_expr.elements.push(va);
        bag_expr.elements.push(vb);

        let select_value = lg.add_operator(ProjectValue(logical::ProjectValue {
            expr: ValueExpr::BagExpr(bag_expr),
        }));

        let sink = lg.add_operator(BindingsExpr::Sink);

        lg.add_flow(from, select_value);
        lg.add_flow(select_value, sink);

        let data = partiql_list![
            partiql_tuple![("a", 1), ("b", 1)],
            partiql_tuple![("a", 2), ("b", 2)],
        ];

        let mut bindings: MapBindings<Value> = MapBindings::default();
        bindings.insert("data", data.into());

        let out = evaluate(lg, bindings);
        println!("{:?}", &out);
        assert_matches!(out, Value::Bag(bag) => {
            let expected = partiql_bag![partiql_bag![1, 1], partiql_bag![2, 2]];
            assert_eq!(*bag, expected);
        });
    }

    // Spec 6.1.4 — Treatment of MISSING in SELECT VALUE
    //  SELECT VALUE {'a': v.a, 'b': v.b}
    //  FROM [{'a': 1, 'b': 1}, {'a': 2}] AS v;
    //  Expected: <<{'a':1, 'b':1}, {'a':2}>>
    #[test]
    fn missing_in_select_value_for_tuple() {
        let mut lg = LogicalPlan::new();
        let from = lg.add_operator(scan("data", "v"));

        let va = path_var("v", "a");
        let vb = path_var("v", "b");

        let mut tuple_expr = TupleExpr::new();
        tuple_expr.attrs.push(ValueExpr::Lit(Box::new("a".into())));
        tuple_expr.values.push(va);
        tuple_expr.attrs.push(ValueExpr::Lit(Box::new("b".into())));
        tuple_expr.values.push(vb);

        let select_value = lg.add_operator(ProjectValue(logical::ProjectValue {
            expr: ValueExpr::TupleExpr(tuple_expr),
        }));

        let sink = lg.add_operator(BindingsExpr::Sink);

        lg.add_flow(from, select_value);
        lg.add_flow(select_value, sink);

        let data = partiql_list![partiql_tuple![("a", 1), ("b", 1)], partiql_tuple![("a", 2)]];

        let mut bindings: MapBindings<Value> = MapBindings::default();
        bindings.insert("data", data.into());

        let out = evaluate(lg, bindings);
        println!("{:?}", &out);
        assert_matches!(out, Value::Bag(bag) => {
            let expected =
                partiql_bag![partiql_tuple![("a", 1), ("b", 1)], partiql_tuple![("a", 2)],];
            assert_eq!(*bag, expected);
        });
    }

    // Spec 6.1.4 — Treatment of MISSING in SELECT VALUE
    //  SELECT VALUE [v.a, v.b]
    //  FROM [{'a': 1, 'b': 1}, {'a': 2}] AS v;
    // Expected: <<[1, 1], [2, MISSING]>>
    #[test]
    fn missing_in_select_value_for_list() {
        let mut lg = LogicalPlan::new();
        let from = lg.add_operator(scan("data", "v"));

        let va = path_var("v", "a");
        let vb = path_var("v", "b");

        let mut list_expr = ListExpr::new();
        list_expr.elements.push(va);
        list_expr.elements.push(vb);

        let select_value = lg.add_operator(ProjectValue(logical::ProjectValue {
            expr: ValueExpr::ListExpr(list_expr),
        }));

        let sink = lg.add_operator(BindingsExpr::Sink);

        lg.add_flow(from, select_value);
        lg.add_flow(select_value, sink);

        let data = partiql_list![partiql_tuple![("a", 1), ("b", 1)], partiql_tuple![("a", 2)]];

        let mut bindings: MapBindings<Value> = MapBindings::default();
        bindings.insert("data", data.into());

        let out = evaluate(lg, bindings);
        println!("{:?}", &out);
        assert_matches!(out, Value::Bag(bag) => {
            let expected = partiql_bag![partiql_list![1, 1], partiql_list![2, Value::Missing]];
            assert_eq!(*bag, expected);
        });
    }

    // Spec 6.1.4 — Treatment of MISSING in SELECT VALUE
    //  SELECT VALUE v.b
    //  FROM [{'a':1, 'b':1}, {'a':2}] AS v;
    //  Expected: <<1, MISSING>>
    #[test]
    fn missing_in_select_value_for_bag_1() {
        let mut lg = LogicalPlan::new();
        let from = lg.add_operator(scan("data", "v"));

        let vb = path_var("v", "b");

        let select_value = lg.add_operator(ProjectValue(logical::ProjectValue { expr: vb }));

        let sink = lg.add_operator(BindingsExpr::Sink);

        lg.add_flow(from, select_value);
        lg.add_flow(select_value, sink);

        let data = partiql_list![partiql_tuple![("a", 1), ("b", 1)], partiql_tuple![("a", 2)]];

        let mut bindings: MapBindings<Value> = MapBindings::default();
        bindings.insert("data", data.into());

        let out = evaluate(lg, bindings);
        println!("{:?}", &out);
        assert_matches!(out, Value::Bag(bag) => {
            let expected = partiql_bag![1, Value::Missing];
            assert_eq!(*bag, expected);
        });
    }

    // Spec 6.1.4 — Treatment of MISSING in SELECT VALUE
    //  SELECT VALUE <<v.a, v.b>>
    //  FROM [{'a': 1, 'b': 1}, {'a': 2}] AS v;
    // Expected: << <<1, 1>>, <<2, MISSING>> >>
    #[test]
    fn missing_in_select_value_for_bag_2() {
        let mut lg = LogicalPlan::new();
        let from = lg.add_operator(scan("data", "v"));

        let va = path_var("v", "a");
        let vb = path_var("v", "b");

        let mut bag_expr = BagExpr::new();
        bag_expr.elements.push(va);
        bag_expr.elements.push(vb);

        let select_value = lg.add_operator(ProjectValue(logical::ProjectValue {
            expr: ValueExpr::BagExpr(bag_expr),
        }));

        let sink = lg.add_operator(BindingsExpr::Sink);

        lg.add_flow(from, select_value);
        lg.add_flow(select_value, sink);

        let data = partiql_list![partiql_tuple![("a", 1), ("b", 1)], partiql_tuple![("a", 2)]];

        let mut bindings: MapBindings<Value> = MapBindings::default();
        bindings.insert("data", data.into());

        let out = evaluate(lg, bindings);
        println!("{:?}", &out);
        assert_matches!(out, Value::Bag(bag) => {
            let expected = partiql_bag![partiql_bag![1, 1], partiql_bag![2, Value::Missing]];
            assert_eq!(*bag, expected);
        });
    }

    #[test]
    fn select_distinct() {
        // Plan for `SELECT DISTINCT firstName, (firstName || firstName) AS doubleName FROM customer WHERE balance > 0`
        let mut logical = LogicalPlan::new();

        let scan = logical.add_operator(scan("customer", "customer"));

        let filter = logical.add_operator(BindingsExpr::Filter(logical::Filter {
            expr: ValueExpr::BinaryExpr(
                BinaryOp::Gt,
                Box::new(ValueExpr::Path(
                    Box::new(ValueExpr::VarRef(BindingsName::CaseInsensitive(
                        "customer".into(),
                    ))),
                    vec![PathComponent::Key("balance".to_string())],
                )),
                Box::new(ValueExpr::Lit(Box::new(Value::Integer(0)))),
            ),
        }));

        let project = logical.add_operator(Project(logical::Project {
            exprs: HashMap::from([
                (
                    "firstName".to_string(),
                    ValueExpr::Path(
                        Box::new(ValueExpr::VarRef(BindingsName::CaseInsensitive(
                            "customer".into(),
                        ))),
                        vec![PathComponent::Key("firstName".to_string())],
                    ),
                ),
                (
                    "doubleName".to_string(),
                    ValueExpr::BinaryExpr(
                        BinaryOp::Concat,
                        Box::new(ValueExpr::Path(
                            Box::new(ValueExpr::VarRef(BindingsName::CaseInsensitive(
                                "customer".into(),
                            ))),
                            vec![PathComponent::Key("firstName".to_string())],
                        )),
                        Box::new(ValueExpr::Path(
                            Box::new(ValueExpr::VarRef(BindingsName::CaseInsensitive(
                                "customer".into(),
                            ))),
                            vec![PathComponent::Key("firstName".to_string())],
                        )),
                    ),
                ),
            ]),
        }));

        let distinct = logical.add_operator(Distinct);
        let sink = logical.add_operator(BindingsExpr::Sink);

        logical.extend_with_flows(&[
            (scan, filter),
            (filter, project),
            (project, distinct),
            (distinct, sink),
        ]);

        let out = evaluate(logical, data_customer());
        println!("{:?}", &out);
        assert_matches!(out, Value::Bag(bag) => {
            let expected = partiql_bag![
                partiql_tuple![("firstName", "jason"), ("doubleName", "jasonjason")],
                partiql_tuple![("firstName", "miriam"), ("doubleName", "miriammiriam")],
            ];
            assert_eq!(*bag, expected);
        });
    }

    mod clause_from {
        use partiql_value::{partiql_bag, partiql_list, BindingsName};

        use crate::eval::{
            BasicContext, EvalPath, EvalPathComponent, EvalScan, EvalVarRef, Evaluable,
        };

        use super::*;

        fn some_ordered_table() -> List {
            partiql_list![
                partiql_tuple![("a", 0), ("b", 0)],
                partiql_tuple![("a", 1), ("b", 1)],
            ]
        }

        fn some_unordered_table() -> Bag {
            Bag::from(some_ordered_table())
        }

        // Spec 5.1
        #[test]
        fn basic() {
            let mut p0: MapBindings<Value> = MapBindings::default();
            p0.insert("someOrderedTable", some_ordered_table().into());

            let ctx = BasicContext::new(p0);

            let mut scan = EvalScan::new_with_at_key(
                Box::new(EvalVarRef {
                    name: BindingsName::CaseInsensitive("someOrderedTable".to_string()),
                }),
                "x",
                "y",
            );

            let res = scan.evaluate(&ctx);

            println!("{:?}", &scan.output);

            // <<{ y: 0, x:  { b: 0, a: 0 } },  { x:  { b: 1, a: 1 }, y: 1 }>>
            let expected = partiql_bag![
                partiql_tuple![("x", partiql_tuple![("a", 0), ("b", 0)]), ("y", 0)],
                partiql_tuple![("x", partiql_tuple![("a", 1), ("b", 1)]), ("y", 1)],
            ];
            assert_eq!(Value::Bag(Box::new(expected)), res.unwrap());
        }

        // Spec 5.1.1
        #[test]
        fn mistype_at_on_bag() {
            let mut p0: MapBindings<Value> = MapBindings::default();
            p0.insert("someUnorderedTable", some_unordered_table().into());

            let ctx = BasicContext::new(p0);

            let mut scan = EvalScan::new_with_at_key(
                Box::new(EvalVarRef {
                    name: BindingsName::CaseInsensitive("someUnorderedTable".to_string()),
                }),
                "x",
                "y",
            );

            let res = scan.evaluate(&ctx);

            println!("{:?}", &scan.output);

            // <<{ y: MISSING, x:  { b: 0, a: 0 } },  { x:  { b: 1, a: 1 }, y: MISSING }>>
            let expected = partiql_bag![
                partiql_tuple![
                    ("x", partiql_tuple![("a", 0), ("b", 0)]),
                    ("y", value::Value::Missing)
                ],
                partiql_tuple![
                    ("x", partiql_tuple![("a", 1), ("b", 1)]),
                    ("y", value::Value::Missing)
                ],
            ];
            assert_eq!(Value::Bag(Box::new(expected)), res.unwrap());
        }

        // Spec 5.1.1
        #[test]
        fn mistype_scalar() {
            let mut p0: MapBindings<Value> = MapBindings::default();
            p0.insert("someOrderedTable", some_ordered_table().into());

            let table_ref = EvalVarRef {
                name: BindingsName::CaseInsensitive("someOrderedTable".to_string()),
            };
            let path_to_scalar = EvalPath {
                expr: Box::new(table_ref),
                components: vec![
                    EvalPathComponent::Index(0),
                    EvalPathComponent::Key("a".into()),
                ],
            };
            let mut scan = EvalScan::new(Box::new(path_to_scalar), "x");

            let ctx = BasicContext::new(p0);
            let scan_res = scan.evaluate(&ctx);

            println!("{:?}", &scan.output);

            let expected = partiql_bag![partiql_tuple![("x", 0)]];
            assert_eq!(Value::Bag(Box::new(expected)), scan_res.unwrap());
        }

        // Spec 5.1.1
        #[test]
        fn mistype_absent() {
            let mut p0: MapBindings<Value> = MapBindings::default();
            p0.insert("someOrderedTable", some_ordered_table().into());

            let table_ref = EvalVarRef {
                name: BindingsName::CaseInsensitive("someOrderedTable".to_string()),
            };
            let path_to_scalar = EvalPath {
                expr: Box::new(table_ref),
                components: vec![
                    EvalPathComponent::Index(0),
                    EvalPathComponent::Key("c".into()),
                ],
            };
            let mut scan = EvalScan::new(Box::new(path_to_scalar), "x");

            let ctx = BasicContext::new(p0);
            let res = scan.evaluate(&ctx);

            println!("{:?}", &scan.output.unwrap());
            let expected = partiql_bag![partiql_tuple![("x", value::Value::Missing)]];
            assert_eq!(Value::Bag(Box::new(expected)), res.unwrap());
        }
    }

    mod clause_unpivot {
        use partiql_value::{partiql_bag, BindingsName, Tuple};

        use crate::eval::{BasicContext, EvalUnpivot, EvalVarRef, Evaluable};

        use super::*;

        fn just_a_tuple() -> Tuple {
            partiql_tuple![("amzn", 840.05), ("tdc", 31.06)]
        }

        // Spec 5.2
        #[test]
        fn basic() {
            let mut p0: MapBindings<Value> = MapBindings::default();
            p0.insert("justATuple", just_a_tuple().into());

            let mut unpivot = EvalUnpivot::new(
                Box::new(EvalVarRef {
                    name: BindingsName::CaseInsensitive("justATuple".to_string()),
                }),
                "price",
                "symbol",
            );

            let ctx = BasicContext::new(p0);
            let res = unpivot.evaluate(&ctx);

            println!("{:?}", &unpivot.output.unwrap());
            let expected = partiql_bag![
                partiql_tuple![("symbol", "tdc"), ("price", 31.06)],
                partiql_tuple![("symbol", "amzn"), ("price", 840.05)],
            ];
            assert_eq!(Value::Bag(Box::new(expected)), res.unwrap());
        }

        // Spec 5.2.1
        #[test]
        fn mistype_non_tuple() {
            let mut p0: MapBindings<Value> = MapBindings::default();
            p0.insert("nonTuple", Value::from(1));

            let mut unpivot = EvalUnpivot::new(
                Box::new(EvalVarRef {
                    name: BindingsName::CaseInsensitive("nonTuple".to_string()),
                }),
                "x",
                "y",
            );

            let ctx = BasicContext::new(p0);
            let res = unpivot.evaluate(&ctx);

            println!("{:?}", &unpivot.output);
            let expected = partiql_bag![partiql_tuple![("x", 1), ("y", "_1")]];
            assert_eq!(Value::Bag(Box::new(expected)), res.unwrap());
        }
    }
}<|MERGE_RESOLUTION|>--- conflicted
+++ resolved
@@ -17,13 +17,8 @@
     use partiql_logical as logical;
     use partiql_logical::BindingsExpr::{Distinct, Project, ProjectValue};
     use partiql_logical::{
-<<<<<<< HEAD
-        BagExpr, BetweenExpr, BinaryOp, BindingsExpr, ListExpr, LogicalPlan, PathComponent,
-        TupleExpr, ValueExpr,
-=======
-        BagExpr, BinaryOp, BindingsExpr, JoinKind, ListExpr, LogicalPlan, PathComponent, TupleExpr,
-        ValueExpr,
->>>>>>> 9fb8e0ac
+        BagExpr, BetweenExpr, BinaryOp, BindingsExpr, JoinKind, ListExpr, LogicalPlan,
+        PathComponent, TupleExpr, ValueExpr,
     };
     use partiql_value as value;
     use partiql_value::{
@@ -475,7 +470,6 @@
     }
 
     #[test]
-<<<<<<< HEAD
     fn comparison_ops() {
         // Lt
         // Plan for `select lhs < rhs as result from data`
@@ -668,7 +662,8 @@
             Value::Missing,
             Value::from(false),
         );
-=======
+    }
+
     fn select_with_cross_join() {
         let mut lg = LogicalPlan::new();
 
@@ -754,7 +749,6 @@
             ];
             assert_eq!(*bag, expected);
         });
->>>>>>> 9fb8e0ac
     }
 
     #[test]
