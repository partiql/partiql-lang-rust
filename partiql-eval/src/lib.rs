--- conflicted
+++ resolved
@@ -455,73 +455,6 @@
         );
         eval_bin_op(BinaryOp::Mod, Null, Null, Null);
         eval_bin_op(BinaryOp::Mod, Missing, Missing, Missing);
-    }
-
-    #[test]
-    fn in_expr() {
-        eval_bin_op(
-            BinaryOp::In,
-            Value::from(1),
-            Value::from(partiql_list![1, 2, 3]),
-            Value::from(true),
-        );
-        // We still need to define the rules of coercion for `IN` RHS.
-        // See also:
-        // - https://github.com/partiql/partiql-docs/pull/13
-        // - https://github.com/partiql/partiql-lang-kotlin/issues/524
-        // - https://github.com/partiql/partiql-lang-kotlin/pull/621#issuecomment-1147754213
-        eval_bin_op(
-            BinaryOp::In,
-            Value::from(partiql_tuple![("a", 2)]),
-            Value::from(partiql_list![
-                partiql_tuple![("a", 6)],
-                partiql_tuple![("b", 12)],
-                partiql_tuple![("a", 2)]
-            ]),
-            Value::from(true),
-        );
-        eval_bin_op(
-            BinaryOp::In,
-            Value::from(10),
-            Value::from(partiql_bag!["a", "b", 11]),
-            Value::from(false),
-        );
-        eval_bin_op(
-            BinaryOp::In,
-            Value::from(1),
-            Value::from(1),
-            Value::from(Null),
-        );
-        eval_bin_op(
-            BinaryOp::In,
-            Value::from(1),
-            Value::from(partiql_list![10, Missing, "b"]),
-            Value::from(Null),
-        );
-        eval_bin_op(
-            BinaryOp::In,
-            Value::from(Missing),
-            Value::from(partiql_list![1, Missing, "b"]),
-            Value::from(Null),
-        );
-        eval_bin_op(
-            BinaryOp::In,
-            Value::from(Null),
-            Value::from(partiql_list![1, Missing, "b"]),
-            Value::from(Null),
-        );
-        eval_bin_op(
-            BinaryOp::In,
-            Value::from(1),
-            Value::from(partiql_list![1, Null, "b"]),
-            Value::from(true),
-        );
-        eval_bin_op(
-            BinaryOp::In,
-            Value::from(1),
-            Value::from(partiql_list![3, Null]),
-            Value::from(Null),
-        );
     }
 
     #[test]
@@ -1866,7 +1799,6 @@
         });
     }
 
-<<<<<<< HEAD
     #[test]
     fn subquery_in_from() {
         // SELECT t.a, s FROM data AS t, (SELECT v.a*2 AS u FROM t AS v) AS s;
@@ -2010,8 +1942,6 @@
         });
     }
 
-=======
->>>>>>> 28c5715c
     mod clause_from {
         use partiql_value::{partiql_bag, partiql_list, BindingsName};
 
