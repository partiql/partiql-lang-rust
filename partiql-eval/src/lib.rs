pub mod env;
pub mod eval;
pub mod plan;

#[cfg(test)]
mod tests {
    use assert_matches::assert_matches;
    use std::collections::HashMap;

    use crate::env::basic::MapBindings;
    use crate::plan;
    use rust_decimal_macros::dec;

    use crate::eval::Evaluator;

    use partiql_logical as logical;
    use partiql_logical::BindingsExpr::{Distinct, Project, ProjectValue};
    use partiql_logical::{
        BagExpr, BetweenExpr, BinaryOp, BindingsExpr, JoinKind, ListExpr, LogicalPlan,
        PathComponent, TupleExpr, ValueExpr,
    };
    use partiql_value as value;
    use partiql_value::Value::{Missing, Null};
    use partiql_value::{
        partiql_bag, partiql_list, partiql_tuple, Bag, BindingsName, List, Tuple, Value,
    };

    fn evaluate(logical: LogicalPlan<BindingsExpr>, bindings: MapBindings<Value>) -> Value {
        let planner = plan::EvaluatorPlanner;

        let plan = planner.compile(&logical);
        let mut evaluator = Evaluator::new(bindings);

        if let Ok(out) = evaluator.execute(plan) {
            out.result
        } else {
            Value::Missing
        }
    }

    fn data_customer() -> MapBindings<Value> {
        fn customer_tuple(id: i64, first_name: &str, balance: i64) -> Value {
            partiql_tuple![("id", id), ("firstName", first_name), ("balance", balance),].into()
        }

        let customer_val = partiql_bag![
            customer_tuple(5, "jason", 100),
            customer_tuple(4, "sisko", 0),
            customer_tuple(3, "jason", -30),
            customer_tuple(2, "miriam", 20),
            customer_tuple(1, "miriam", 10),
        ];

        let mut bindings = MapBindings::default();
        bindings.insert("customer", customer_val.into());
        bindings
    }

    fn data_3_tuple() -> MapBindings<Value> {
        fn a_tuple(n: i64) -> Value {
            partiql_tuple![("a", n)].into()
        }

        let data = partiql_list![a_tuple(1), a_tuple(2), a_tuple(3)];

        let mut bindings = MapBindings::default();
        bindings.insert("data", data.into());
        bindings
    }

    fn scan(name: &str, as_key: &str) -> BindingsExpr {
        BindingsExpr::Scan(logical::Scan {
            expr: ValueExpr::VarRef(BindingsName::CaseInsensitive(name.into())),
            as_key: as_key.to_string(),
            at_key: None,
        })
    }

    fn path_var(name: &str, component: &str) -> ValueExpr {
        ValueExpr::Path(
            Box::new(ValueExpr::VarRef(BindingsName::CaseInsensitive(
                name.into(),
            ))),
            vec![PathComponent::Key(component.to_string())],
        )
    }

    fn join_data() -> MapBindings<Value> {
        let customers = partiql_list![
            partiql_tuple![("id", 5), ("name", "Joe")],
            partiql_tuple![("id", 7), ("name", "Mary")],
        ];

        let orders = partiql_list![
            partiql_tuple![("custId", 7), ("productId", 101)],
            partiql_tuple![("custId", 7), ("productId", 523)],
        ];

        let mut bindings = MapBindings::default();
        bindings.insert("customers", customers.into());
        bindings.insert("orders", orders.into());
        bindings
    }

    // Creates the plan: `SELECT <lhs> <op> <rhs> AS result FROM data` where <lhs> comes from data
    // Evaluates the plan and asserts the result is a bag of the tuple mapping to `expected_first_elem`
    // (i.e. <<{'result': <expected_first_elem>}>>)
    // TODO: once eval conformance tests added and/or modified evaluation API (to support other values
    //  in evaluator output), change or delete tests using this function
    fn eval_bin_op(op: BinaryOp, lhs: Value, rhs: Value, expected_first_elem: Value) {
        let mut plan = LogicalPlan::new();
        let scan = plan.add_operator(BindingsExpr::Scan(logical::Scan {
            expr: ValueExpr::VarRef(BindingsName::CaseInsensitive("data".into())),
            as_key: "data".to_string(),
            at_key: None,
        }));

        let project = plan.add_operator(Project(logical::Project {
            exprs: HashMap::from([(
                "result".to_string(),
                ValueExpr::BinaryExpr(
                    op,
                    Box::new(ValueExpr::Path(
                        Box::new(ValueExpr::VarRef(BindingsName::CaseInsensitive(
                            "data".into(),
                        ))),
                        vec![PathComponent::Key("lhs".to_string())],
                    )),
                    Box::new(ValueExpr::Lit(Box::new(rhs))),
                ),
            )]),
        }));

        let sink = plan.add_operator(BindingsExpr::Sink);
        plan.extend_with_flows(&[(scan, project), (project, sink)]);

        let mut bindings = MapBindings::default();
        bindings.insert("data", partiql_list![Tuple::from([("lhs", lhs)])].into());

        let result = evaluate(plan, bindings).coerce_to_bag();
        assert!(!&result.is_empty());
        let expected_result = partiql_bag!(Tuple::from([("result", expected_first_elem)]));
        assert_eq!(expected_result, result);
    }

    #[test]
    fn arithmetic_ops() {
        // Addition
        // Plan for `select lhs + rhs as result from data`
        eval_bin_op(
            BinaryOp::Add,
            Value::from(1),
            Value::from(2),
            Value::from(3),
        );
        eval_bin_op(
            BinaryOp::Add,
            Value::from(1),
            Value::from(2.),
            Value::from(3.),
        );
        eval_bin_op(
            BinaryOp::Add,
            Value::from(1.),
            Value::from(2),
            Value::from(3.),
        );
        eval_bin_op(
            BinaryOp::Add,
            Value::from(1.),
            Value::from(2.),
            Value::from(3.),
        );
        eval_bin_op(
            BinaryOp::Add,
            Value::from(1),
            Value::from(dec!(2.)),
            Value::from(dec!(3.)),
        );
        eval_bin_op(
            BinaryOp::Add,
            Value::from(1.),
            Value::from(dec!(2.)),
            Value::from(dec!(3.)),
        );
        eval_bin_op(
            BinaryOp::Add,
            Value::from(dec!(1.)),
            Value::from(2),
            Value::from(dec!(3.)),
        );
        eval_bin_op(
            BinaryOp::Add,
            Value::from(dec!(1.)),
            Value::from(2.),
            Value::from(dec!(3.)),
        );
        eval_bin_op(
            BinaryOp::Add,
            Value::from(dec!(1.)),
            Value::from(dec!(2.)),
            Value::from(dec!(3.)),
        );
        eval_bin_op(BinaryOp::Add, Value::Null, Value::Null, Value::Null);
        eval_bin_op(
            BinaryOp::Add,
            Value::Missing,
            Value::Missing,
            Value::Missing,
        );

        // Subtraction
        // Plan for `select lhs - rhs as result from data`
        eval_bin_op(
            BinaryOp::Sub,
            Value::from(1),
            Value::from(2),
            Value::from(-1),
        );
        eval_bin_op(
            BinaryOp::Sub,
            Value::from(1),
            Value::from(2.),
            Value::from(-1.),
        );
        eval_bin_op(
            BinaryOp::Sub,
            Value::from(1.),
            Value::from(2),
            Value::from(-1.),
        );
        eval_bin_op(
            BinaryOp::Sub,
            Value::from(1.),
            Value::from(2.),
            Value::from(-1.),
        );
        eval_bin_op(
            BinaryOp::Sub,
            Value::from(1),
            Value::from(dec!(2.)),
            Value::from(dec!(-1.)),
        );
        eval_bin_op(
            BinaryOp::Sub,
            Value::from(1.),
            Value::from(dec!(2.)),
            Value::from(dec!(-1.)),
        );
        eval_bin_op(
            BinaryOp::Sub,
            Value::from(dec!(1.)),
            Value::from(2),
            Value::from(dec!(-1.)),
        );
        eval_bin_op(
            BinaryOp::Sub,
            Value::from(dec!(1.)),
            Value::from(2.),
            Value::from(dec!(-1.)),
        );
        eval_bin_op(
            BinaryOp::Sub,
            Value::from(dec!(1.)),
            Value::from(dec!(2.)),
            Value::from(dec!(-1.)),
        );
        eval_bin_op(BinaryOp::Sub, Value::Null, Value::Null, Value::Null);
        eval_bin_op(
            BinaryOp::Sub,
            Value::Missing,
            Value::Missing,
            Value::Missing,
        );

        // Multiplication
        // Plan for `select lhs * rhs as result from data`
        eval_bin_op(
            BinaryOp::Mul,
            Value::from(1),
            Value::from(2),
            Value::from(2),
        );
        eval_bin_op(
            BinaryOp::Mul,
            Value::from(1),
            Value::from(2.),
            Value::from(2.),
        );
        eval_bin_op(
            BinaryOp::Mul,
            Value::from(1.),
            Value::from(2),
            Value::from(2.),
        );
        eval_bin_op(
            BinaryOp::Mul,
            Value::from(1.),
            Value::from(2.),
            Value::from(2.),
        );
        eval_bin_op(
            BinaryOp::Mul,
            Value::from(1),
            Value::from(dec!(2.)),
            Value::from(dec!(2.)),
        );
        eval_bin_op(
            BinaryOp::Mul,
            Value::from(1.),
            Value::from(dec!(2.)),
            Value::from(dec!(2.)),
        );
        eval_bin_op(
            BinaryOp::Mul,
            Value::from(dec!(1.)),
            Value::from(2),
            Value::from(dec!(2.)),
        );
        eval_bin_op(
            BinaryOp::Mul,
            Value::from(dec!(1.)),
            Value::from(2.),
            Value::from(dec!(2.)),
        );
        eval_bin_op(
            BinaryOp::Mul,
            Value::from(dec!(1.)),
            Value::from(dec!(2.)),
            Value::from(dec!(2.)),
        );
        eval_bin_op(BinaryOp::Mul, Value::Null, Value::Null, Value::Null);
        eval_bin_op(
            BinaryOp::Mul,
            Value::Missing,
            Value::Missing,
            Value::Missing,
        );

        // Division
        // Plan for `select lhs / rhs as result from data`
        eval_bin_op(
            BinaryOp::Div,
            Value::from(1),
            Value::from(2),
            Value::from(0),
        );
        eval_bin_op(
            BinaryOp::Div,
            Value::from(1),
            Value::from(2.),
            Value::from(0.5),
        );
        eval_bin_op(
            BinaryOp::Div,
            Value::from(1.),
            Value::from(2),
            Value::from(0.5),
        );
        eval_bin_op(
            BinaryOp::Div,
            Value::from(1.),
            Value::from(2.),
            Value::from(0.5),
        );
        eval_bin_op(
            BinaryOp::Div,
            Value::from(1),
            Value::from(dec!(2.)),
            Value::from(dec!(0.5)),
        );
        eval_bin_op(
            BinaryOp::Div,
            Value::from(1.),
            Value::from(dec!(2.)),
            Value::from(dec!(0.5)),
        );
        eval_bin_op(
            BinaryOp::Div,
            Value::from(dec!(1.)),
            Value::from(2),
            Value::from(dec!(0.5)),
        );
        eval_bin_op(
            BinaryOp::Div,
            Value::from(dec!(1.)),
            Value::from(2.),
            Value::from(dec!(0.5)),
        );
        eval_bin_op(
            BinaryOp::Div,
            Value::from(dec!(1.)),
            Value::from(dec!(2.)),
            Value::from(dec!(0.5)),
        );
        eval_bin_op(BinaryOp::Div, Value::Null, Value::Null, Value::Null);
        eval_bin_op(
            BinaryOp::Div,
            Value::Missing,
            Value::Missing,
            Value::Missing,
        );

        // Modulo
        // Plan for `select lhs % rhs as result from data`
        eval_bin_op(
            BinaryOp::Mod,
            Value::from(1),
            Value::from(2),
            Value::from(1),
        );
        eval_bin_op(
            BinaryOp::Mod,
            Value::from(1),
            Value::from(2.),
            Value::from(1.),
        );
        eval_bin_op(
            BinaryOp::Mod,
            Value::from(1.),
            Value::from(2),
            Value::from(1.),
        );
        eval_bin_op(
            BinaryOp::Mod,
            Value::from(1.),
            Value::from(2.),
            Value::from(1.),
        );
        eval_bin_op(
            BinaryOp::Mod,
            Value::from(1),
            Value::from(dec!(2.)),
            Value::from(dec!(1.)),
        );
        eval_bin_op(
            BinaryOp::Mod,
            Value::from(1.),
            Value::from(dec!(2.)),
            Value::from(dec!(1.)),
        );
        eval_bin_op(
            BinaryOp::Mod,
            Value::from(dec!(1.)),
            Value::from(2),
            Value::from(dec!(1.)),
        );
        eval_bin_op(
            BinaryOp::Mod,
            Value::from(dec!(1.)),
            Value::from(2.),
            Value::from(dec!(1.)),
        );
        eval_bin_op(
            BinaryOp::Mod,
            Value::from(dec!(1.)),
            Value::from(dec!(2.)),
            Value::from(dec!(1.)),
        );
        eval_bin_op(BinaryOp::Mod, Value::Null, Value::Null, Value::Null);
        eval_bin_op(
            BinaryOp::Mod,
            Value::Missing,
            Value::Missing,
            Value::Missing,
        );
    }

    #[test]
<<<<<<< HEAD
    fn in_expr() {
        eval_bin_op(
            BinaryOp::In,
            Value::from(1),
            Value::from(partiql_list![1, 2, 3]),
            Value::from(true),
        );
        // We still need to define the rules of coercion for `IN` RHS.
        // See also:
        // - https://github.com/partiql/partiql-docs/pull/13
        // - https://github.com/partiql/partiql-lang-kotlin/issues/524
        // - https://github.com/partiql/partiql-lang-kotlin/pull/621#issuecomment-1147754213
        eval_bin_op(
            BinaryOp::In,
            Value::from(partiql_tuple![("a", 2)]),
            Value::from(partiql_list![
                partiql_tuple![("a", 6)],
                partiql_tuple![("b", 12)],
                partiql_tuple![("a", 2)]
            ]),
            Value::from(true),
        );
        eval_bin_op(
            BinaryOp::In,
            Value::from(10),
            Value::from(partiql_bag!["a", "b", 11]),
            Value::from(false),
        );
        eval_bin_op(
            BinaryOp::In,
            Value::from(1),
            Value::from(1),
            Value::from(Null),
        );
        eval_bin_op(
            BinaryOp::In,
            Value::from(1),
            Value::from(partiql_list![10, Missing, "b"]),
            Value::from(Null),
        );
        eval_bin_op(
            BinaryOp::In,
            Value::from(Missing),
            Value::from(partiql_list![1, Missing, "b"]),
            Value::from(Null),
        );
        eval_bin_op(
            BinaryOp::In,
            Value::from(Null),
            Value::from(partiql_list![1, Missing, "b"]),
            Value::from(Null),
        );
        eval_bin_op(
            BinaryOp::In,
            Value::from(1),
            Value::from(partiql_list![1, Null, "b"]),
            Value::from(true),
        );
        eval_bin_op(
            BinaryOp::In,
            Value::from(1),
            Value::from(partiql_list![3, Null]),
            Value::from(Null),
        );
=======
    fn comparison_ops() {
        // Lt
        // Plan for `select lhs < rhs as result from data`
        eval_bin_op(
            BinaryOp::Lt,
            Value::from(1),
            Value::from(2.),
            Value::from(true),
        );
        eval_bin_op(
            BinaryOp::Lt,
            Value::from("abc"),
            Value::from("def"),
            Value::from(true),
        );
        eval_bin_op(
            BinaryOp::Lt,
            Value::Missing,
            Value::from(2.),
            Value::Missing,
        );
        eval_bin_op(BinaryOp::Lt, Value::Null, Value::from(2.), Value::Null);
        eval_bin_op(
            BinaryOp::Lt,
            Value::from(1),
            Value::from("foo"),
            Value::Missing,
        );

        // Gt
        // Plan for `select lhs > rhs as result from data`
        eval_bin_op(
            BinaryOp::Gt,
            Value::from(1),
            Value::from(2.),
            Value::from(false),
        );
        eval_bin_op(
            BinaryOp::Gt,
            Value::from("abc"),
            Value::from("def"),
            Value::from(false),
        );
        eval_bin_op(
            BinaryOp::Gt,
            Value::Missing,
            Value::from(2.),
            Value::Missing,
        );
        eval_bin_op(BinaryOp::Gt, Value::Null, Value::from(2.), Value::Null);
        eval_bin_op(
            BinaryOp::Gt,
            Value::from(1),
            Value::from("foo"),
            Value::Missing,
        );

        // Lteq
        // Plan for `select lhs <= rhs as result from data`
        eval_bin_op(
            BinaryOp::Lteq,
            Value::from(1),
            Value::from(2.),
            Value::from(true),
        );
        eval_bin_op(
            BinaryOp::Lteq,
            Value::from("abc"),
            Value::from("def"),
            Value::from(true),
        );
        eval_bin_op(
            BinaryOp::Lteq,
            Value::Missing,
            Value::from(2.),
            Value::Missing,
        );
        eval_bin_op(BinaryOp::Lt, Value::Null, Value::from(2.), Value::Null);
        eval_bin_op(
            BinaryOp::Lteq,
            Value::from(1),
            Value::from("foo"),
            Value::Missing,
        );

        // Gteq
        // Plan for `select lhs >= rhs as result from data`
        eval_bin_op(
            BinaryOp::Gteq,
            Value::from(1),
            Value::from(2.),
            Value::from(false),
        );
        eval_bin_op(
            BinaryOp::Gteq,
            Value::from("abc"),
            Value::from("def"),
            Value::from(false),
        );
        eval_bin_op(
            BinaryOp::Gteq,
            Value::Missing,
            Value::from(2.),
            Value::Missing,
        );
        eval_bin_op(BinaryOp::Gteq, Value::Null, Value::from(2.), Value::Null);
        eval_bin_op(
            BinaryOp::Gteq,
            Value::from(1),
            Value::from("foo"),
            Value::Missing,
        );
    }

    #[test]
    fn between_op() {
        fn eval_between_op(value: Value, from: Value, to: Value, expected_first_elem: Value) {
            let mut plan = LogicalPlan::new();
            let scan = plan.add_operator(BindingsExpr::Scan(logical::Scan {
                expr: ValueExpr::VarRef(BindingsName::CaseInsensitive("data".into())),
                as_key: "data".to_string(),
                at_key: None,
            }));

            let project = plan.add_operator(Project(logical::Project {
                exprs: HashMap::from([(
                    "result".to_string(),
                    ValueExpr::BetweenExpr(BetweenExpr {
                        value: Box::new(ValueExpr::Path(
                            Box::new(ValueExpr::VarRef(BindingsName::CaseInsensitive(
                                "data".into(),
                            ))),
                            vec![PathComponent::Key("value".to_string())],
                        )),
                        from: Box::new(ValueExpr::Lit(Box::new(from))),
                        to: Box::new(ValueExpr::Lit(Box::new(to))),
                    }),
                )]),
            }));

            let sink = plan.add_operator(BindingsExpr::Sink);
            plan.extend_with_flows(&[(scan, project), (project, sink)]);

            let mut bindings = MapBindings::default();
            bindings.insert(
                "data",
                partiql_list![Tuple::from([("value", value)])].into(),
            );

            let result = evaluate(plan, bindings).coerce_to_bag();
            assert!(!&result.is_empty());
            let expected_result = partiql_bag!(Tuple::from([("result", expected_first_elem)]));
            assert_eq!(expected_result, result);
        }
        eval_between_op(
            Value::from(2),
            Value::from(1),
            Value::from(3),
            Value::from(true),
        );
        eval_between_op(
            Value::from(2),
            Value::from(1.),
            Value::from(dec!(3.)),
            Value::from(true),
        );
        eval_between_op(
            Value::from(1),
            Value::from(2),
            Value::from(3),
            Value::from(false),
        );
        eval_between_op(Value::Null, Value::from(1), Value::from(3), Value::Null);
        eval_between_op(Value::from(2), Value::Null, Value::from(3), Value::Null);
        eval_between_op(Value::from(2), Value::from(1), Value::Null, Value::Null);
        eval_between_op(Value::Missing, Value::from(1), Value::from(3), Value::Null);
        eval_between_op(Value::from(2), Value::Missing, Value::from(3), Value::Null);
        eval_between_op(Value::from(2), Value::from(1), Value::Missing, Value::Null);
        // left part of AND evaluates to false
        eval_between_op(
            Value::from(1),
            Value::from(2),
            Value::Null,
            Value::from(false),
        );
        eval_between_op(
            Value::from(1),
            Value::from(2),
            Value::Missing,
            Value::from(false),
        );
    }

    #[test]
    fn select_with_cross_join() {
        let mut lg = LogicalPlan::new();

        // Example 9 from spec with projected columns from different tables demonstrates a cross join:
        // SELECT c.id, c.name, o.custId, o.productId FROM customers AS c, orders AS o
        let from_lhs = lg.add_operator(scan("customers", "c"));
        let from_rhs = lg.add_operator(scan("orders", "o"));

        let project = lg.add_operator(Project(logical::Project {
            exprs: HashMap::from([
                ("id".to_string(), path_var("c", "id")),
                ("name".to_string(), path_var("c", "name")),
                ("custId".to_string(), path_var("o", "custId")),
                ("productId".to_string(), path_var("o", "productId")),
            ]),
        }));

        let join = lg.add_operator(BindingsExpr::Join(logical::Join {
            kind: JoinKind::Cross,
            on: None,
        }));

        let sink = lg.add_operator(BindingsExpr::Sink);
        lg.add_flow_with_branch_num(from_lhs, join, 0);
        lg.add_flow_with_branch_num(from_rhs, join, 1);
        lg.add_flow_with_branch_num(join, project, 0);
        lg.add_flow_with_branch_num(project, sink, 0);

        let out = evaluate(lg, join_data());
        println!("{:?}", &out);

        assert_matches!(out, Value::Bag(bag) => {
            let expected = partiql_bag![
                partiql_tuple![("custId", 7), ("name", "Joe"), ("id", 5), ("productId", 101)],
                partiql_tuple![("custId", 7), ("name", "Joe"), ("id", 5), ("productId", 523)],
                partiql_tuple![("custId", 7), ("name", "Mary"), ("id", 7), ("productId", 101)],
                partiql_tuple![("custId", 7), ("name", "Mary"), ("id", 7), ("productId", 523)],
            ];
            assert_eq!(*bag, expected);
        });
    }

    #[test]
    fn select_with_join_and_on() {
        let mut lg = LogicalPlan::new();

        // Similar to ex 9 from spec with projected columns from different tables with an inner JOIN and ON condition
        // SELECT c.id, c.name, o.custId, o.productId FROM customers AS c, orders AS o ON c.id = o.custId
        let from_lhs = lg.add_operator(scan("customers", "c"));
        let from_rhs = lg.add_operator(scan("orders", "o"));

        let project = lg.add_operator(Project(logical::Project {
            exprs: HashMap::from([
                ("id".to_string(), path_var("c", "id")),
                ("name".to_string(), path_var("c", "name")),
                ("custId".to_string(), path_var("o", "custId")),
                ("productId".to_string(), path_var("o", "productId")),
            ]),
        }));

        let join = lg.add_operator(BindingsExpr::Join(logical::Join {
            kind: JoinKind::Inner,
            on: Some(ValueExpr::BinaryExpr(
                BinaryOp::Eq,
                Box::new(path_var("c", "id")),
                Box::new(path_var("o", "custId")),
            )),
        }));

        let sink = lg.add_operator(BindingsExpr::Sink);
        lg.add_flow_with_branch_num(from_lhs, join, 0);
        lg.add_flow_with_branch_num(from_rhs, join, 1);
        lg.add_flow_with_branch_num(join, project, 0);
        lg.add_flow_with_branch_num(project, sink, 0);

        let out = evaluate(lg, join_data());
        println!("{:?}", &out);

        assert_matches!(out, Value::Bag(bag) => {
            let expected = partiql_bag![
                partiql_tuple![("custId", 7), ("name", "Mary"), ("id", 7), ("productId", 101)],
                partiql_tuple![("custId", 7), ("name", "Mary"), ("id", 7), ("productId", 523)],
            ];
            assert_eq!(*bag, expected);
        });
>>>>>>> 0acf3012
    }

    #[test]
    fn select() {
        let mut lg = LogicalPlan::new();

        let from = lg.add_operator(scan("data", "data"));

        let project = lg.add_operator(Project(logical::Project {
            exprs: HashMap::from([(
                "b".to_string(),
                ValueExpr::Path(
                    Box::new(ValueExpr::VarRef(BindingsName::CaseInsensitive(
                        "data".into(),
                    ))),
                    vec![PathComponent::Key("a".to_string())],
                ),
            )]),
        }));

        let sink = lg.add_operator(BindingsExpr::Sink);

        lg.add_flow(from, project);
        lg.add_flow(project, sink);

        let out = evaluate(lg, data_3_tuple());
        println!("{:?}", &out);
        assert_matches!(out, Value::Bag(bag) => {
            let expected = partiql_bag![
                partiql_tuple![("b", 1)],
                partiql_tuple![("b", 2)],
                partiql_tuple![("b", 3)],
            ];
            assert_eq!(*bag, expected);
        });
    }

    // Spec 6.1:
    //  SELECT VALUE 2*v.a
    //  FROM [{'a': 1}, {'a': 2}, {'a': 3}] AS v;
    //  Expected: <<2, 4, 6>>
    #[test]
    fn select_value() {
        // Plan for `select value a as b from data`
        let mut lg = LogicalPlan::new();

        let from = lg.add_operator(scan("data", "v"));

        let va = path_var("v", "a");
        let select_value = lg.add_operator(ProjectValue(logical::ProjectValue {
            expr: ValueExpr::BinaryExpr(
                BinaryOp::Mul,
                Box::new(va),
                Box::new(ValueExpr::Lit(Box::new(Value::Integer(2)))),
            ),
        }));

        let sink = lg.add_operator(BindingsExpr::Sink);

        lg.add_flow(from, select_value);
        lg.add_flow(select_value, sink);

        let out = evaluate(lg, data_3_tuple());
        println!("{:?}", &out);
        assert_matches!(out, Value::Bag(bag) => {
            let expected = partiql_bag![2, 4, 6];
            assert_eq!(*bag, expected);
        });
    }

    // Spec 6.1.1 — Tuple constructors
    //  SELECT VALUE {'a': v.a, 'b': v.b}
    //  FROM [{'a': 1, 'b': 1}, {'a': 2, 'b': 2}] AS v;
    //  Expected: <<{'a': 1, 'b': 1}, {'a': 2, 'b': 2}>>
    #[test]
    fn select_value_tuple_constructor_1() {
        let mut lg = LogicalPlan::new();

        let from = lg.add_operator(scan("data", "v"));

        let va = path_var("v", "a");
        let vb = path_var("v", "b");

        let mut tuple_expr = TupleExpr::new();
        tuple_expr.attrs.push(ValueExpr::Lit(Box::new("a".into())));
        tuple_expr.attrs.push(ValueExpr::Lit(Box::new("b".into())));
        tuple_expr.values.push(va);
        tuple_expr.values.push(vb);

        let select_value = lg.add_operator(ProjectValue(logical::ProjectValue {
            expr: ValueExpr::TupleExpr(tuple_expr),
        }));

        let sink = lg.add_operator(BindingsExpr::Sink);

        lg.add_flow(from, select_value);
        lg.add_flow(select_value, sink);

        let data = partiql_bag![
            partiql_tuple![("a", 1), ("b", 1)],
            partiql_tuple![("a", 2), ("b", 2)],
        ];

        let mut bindings: MapBindings<Value> = MapBindings::default();
        bindings.insert("data", data.into());

        let out = evaluate(lg, bindings);
        println!("{:?}", &out);
        assert_matches!(out, Value::Bag(bag) => {
            let expected = partiql_bag![
                partiql_tuple![("a", 1), ("b", 1)],
                partiql_tuple![("a", 2), ("b", 2)],
            ];
            assert_eq!(*bag, expected);
        });
    }

    // Spec 6.1.1 — Tuple constructors
    //  SELECT VALUE {'test': 2*v.a }
    //  FROM [{'a': 1}, {'a': 2}, {'a': 3}] AS v;
    //  Expected: <<{'test': 2}, {'test': 4}, {'test': 6}>>
    #[test]
    fn select_value_tuple_constructor_2() {
        let mut lg = LogicalPlan::new();

        let from = lg.add_operator(scan("data", "v"));

        let va = path_var("v", "a");
        let mut tuple_expr = TupleExpr::new();
        tuple_expr
            .attrs
            .push(ValueExpr::Lit(Box::new("test".into())));
        tuple_expr.values.push(ValueExpr::BinaryExpr(
            BinaryOp::Mul,
            Box::new(va),
            Box::new(ValueExpr::Lit(Box::new(Value::Integer(2)))),
        ));

        let project = lg.add_operator(ProjectValue(logical::ProjectValue {
            expr: ValueExpr::TupleExpr(tuple_expr),
        }));

        let sink = lg.add_operator(BindingsExpr::Sink);

        lg.add_flow(from, project);
        lg.add_flow(project, sink);

        let out = evaluate(lg, data_3_tuple());
        println!("{:?}", &out);
        assert_matches!(out, Value::Bag(bag) => {
            let expected = partiql_bag![
                partiql_tuple![("test", 2)],
                partiql_tuple![("test", 4)],
                partiql_tuple![("test", 6)],
            ];
            assert_eq!(*bag, expected);
        });
    }

    // Spec 6.1.1 — Treatment of mistyped attribute names in permissive mode
    //  SELECT VALUE {v.a: v.b}
    //  FROM [{'a': 'legit', 'b': 1}, {'a': 400, 'b': 2}] AS v;
    //  Expected: <<{'legit': 1}, {}>>
    #[test]
    fn select_value_with_tuple_mistype_attr() {
        let mut lg = LogicalPlan::new();

        let from = lg.add_operator(scan("data", "v"));

        let va = path_var("v", "a");
        let vb = path_var("v", "b");

        let mut tuple_expr = TupleExpr::new();
        tuple_expr.attrs.push(va);
        tuple_expr.values.push(vb);

        let select_value = lg.add_operator(ProjectValue(logical::ProjectValue {
            expr: ValueExpr::TupleExpr(tuple_expr),
        }));

        let sink = lg.add_operator(BindingsExpr::Sink);

        lg.add_flow(from, select_value);
        lg.add_flow(select_value, sink);

        let data = partiql_list![
            partiql_tuple![("a", "legit"), ("b", 1)],
            partiql_tuple![("a", 400), ("b", 2)],
        ];

        let mut bindings: MapBindings<Value> = MapBindings::default();
        bindings.insert("data", data.into());

        let out = evaluate(lg, bindings);
        println!("{:?}", &out);
        assert_matches!(out, Value::Bag(bag) => {
            let expected = partiql_bag![partiql_tuple![("legit", 1)], partiql_tuple![]];
            assert_eq!(*bag, expected);
        });
    }

    // Spec 6.1.1 — Treatment of duplicate attribute names
    //  SELECT VALUE {v.a: v.b, v.c: v.d}
    //  FROM [{'a': 'same', 'b': 1, 'c': 'same', 'd': 2}] AS v;
    //  Expected: <<{'same': 1, 'same': 2}>>
    #[test]
    fn select_value_with_duplicate_attrs() {
        let mut lg = LogicalPlan::new();
        let from = lg.add_operator(scan("data", "v"));

        let va = path_var("v", "a");
        let vb = path_var("v", "b");
        let vc = path_var("v", "c");
        let vd = path_var("v", "d");

        let mut tuple_expr = TupleExpr::new();
        tuple_expr.attrs.push(va);
        tuple_expr.values.push(vb);
        tuple_expr.attrs.push(vc);
        tuple_expr.values.push(vd);

        let select_value = lg.add_operator(ProjectValue(logical::ProjectValue {
            expr: ValueExpr::TupleExpr(tuple_expr),
        }));

        let sink = lg.add_operator(BindingsExpr::Sink);

        lg.add_flow(from, select_value);
        lg.add_flow(select_value, sink);

        let data = partiql_list![partiql_tuple![
            ("a", "same"),
            ("b", 1),
            ("c", "same"),
            ("d", 2)
        ]];

        let mut bindings: MapBindings<Value> = MapBindings::default();
        bindings.insert("data", data.into());

        let out = evaluate(lg, bindings);
        println!("{:?}", &out);
        assert_matches!(out, Value::Bag(bag) => {
            let expected = partiql_bag![partiql_tuple![("same", 1), ("same", 2)]];
            assert_eq!(*bag, expected);
        });
    }

    // Spec 6.1.2 — Array Constructors
    //  SELECT VALUE [v.a, v.b]
    //  FROM [{'a': 1, 'b': 1}, {'a': 2, 'b': 2}] AS v;
    //  Expected: <<[1, 1], [2, 2]>>
    #[test]
    fn select_value_array_constructor_1() {
        let mut lg = LogicalPlan::new();

        let from = lg.add_operator(scan("data", "v"));

        let va = path_var("v", "a");
        let vb = path_var("v", "b");

        let mut list_expr = ListExpr::new();
        list_expr.elements.push(va);
        list_expr.elements.push(vb);

        let select_value = lg.add_operator(ProjectValue(logical::ProjectValue {
            expr: ValueExpr::ListExpr(list_expr),
        }));

        let sink = lg.add_operator(BindingsExpr::Sink);

        lg.add_flow(from, select_value);
        lg.add_flow(select_value, sink);

        let data = partiql_list![
            partiql_tuple![("a", 1), ("b", 1)],
            partiql_tuple![("a", 2), ("b", 2)],
        ];

        let mut bindings: MapBindings<Value> = MapBindings::default();
        bindings.insert("data", data.into());

        let out = evaluate(lg, bindings);
        println!("{:?}", &out);
        assert_matches!(out, Value::Bag(bag) => {
            let expected = partiql_bag![partiql_list![1, 1], partiql_list![2, 2]];
            assert_eq!(*bag, expected);
        });
    }

    // Spec 6.1.2 — Array Constructors
    //  SELECT VALUE [2*v.a]
    //  FROM [{'a': 1, 'b': 1}, {'a': 2, 'b': 2}] AS v;
    //  Expected: <<[2], [4], [6]>>
    #[test]
    fn select_value_with_array_constructor_2() {
        let mut lg = LogicalPlan::new();

        let from = lg.add_operator(scan("data", "v"));

        let va = path_var("v", "a");
        let mut list_expr = ListExpr::new();
        list_expr.elements.push(ValueExpr::BinaryExpr(
            BinaryOp::Mul,
            Box::new(va),
            Box::new(ValueExpr::Lit(Box::new(Value::Integer(2)))),
        ));

        let select_value = lg.add_operator(ProjectValue(logical::ProjectValue {
            expr: ValueExpr::ListExpr(list_expr),
        }));

        let sink = lg.add_operator(BindingsExpr::Sink);

        lg.add_flow(from, select_value);
        lg.add_flow(select_value, sink);

        let out = evaluate(lg, data_3_tuple());
        println!("{:?}", &out);
        assert_matches!(out, Value::Bag(bag) => {
            let expected = partiql_bag![partiql_list![2], partiql_list![4], partiql_list![6]];
            assert_eq!(*bag, expected);
        });
    }

    // Spec 6.1.3 — Bag Constructors
    //  SELECT VALUE <<v.a, v.b>>
    //  FROM [{'a': 1, 'b': 1}, {'a': 2, 'b': 2}] AS v;
    //  Expected: << <<1, 1>>, <<2, 2>> >>
    #[test]
    fn select_value_bag_constructor() {
        let mut lg = LogicalPlan::new();

        let from = lg.add_operator(scan("data", "v"));

        let va = path_var("v", "a");
        let vb = path_var("v", "b");

        let mut bag_expr = BagExpr::new();
        bag_expr.elements.push(va);
        bag_expr.elements.push(vb);

        let select_value = lg.add_operator(ProjectValue(logical::ProjectValue {
            expr: ValueExpr::BagExpr(bag_expr),
        }));

        let sink = lg.add_operator(BindingsExpr::Sink);

        lg.add_flow(from, select_value);
        lg.add_flow(select_value, sink);

        let data = partiql_list![
            partiql_tuple![("a", 1), ("b", 1)],
            partiql_tuple![("a", 2), ("b", 2)],
        ];

        let mut bindings: MapBindings<Value> = MapBindings::default();
        bindings.insert("data", data.into());

        let out = evaluate(lg, bindings);
        println!("{:?}", &out);
        assert_matches!(out, Value::Bag(bag) => {
            let expected = partiql_bag![partiql_bag![1, 1], partiql_bag![2, 2]];
            assert_eq!(*bag, expected);
        });
    }

    // Spec 6.1.4 — Treatment of MISSING in SELECT VALUE
    //  SELECT VALUE {'a': v.a, 'b': v.b}
    //  FROM [{'a': 1, 'b': 1}, {'a': 2}] AS v;
    //  Expected: <<{'a':1, 'b':1}, {'a':2}>>
    #[test]
    fn missing_in_select_value_for_tuple() {
        let mut lg = LogicalPlan::new();
        let from = lg.add_operator(scan("data", "v"));

        let va = path_var("v", "a");
        let vb = path_var("v", "b");

        let mut tuple_expr = TupleExpr::new();
        tuple_expr.attrs.push(ValueExpr::Lit(Box::new("a".into())));
        tuple_expr.values.push(va);
        tuple_expr.attrs.push(ValueExpr::Lit(Box::new("b".into())));
        tuple_expr.values.push(vb);

        let select_value = lg.add_operator(ProjectValue(logical::ProjectValue {
            expr: ValueExpr::TupleExpr(tuple_expr),
        }));

        let sink = lg.add_operator(BindingsExpr::Sink);

        lg.add_flow(from, select_value);
        lg.add_flow(select_value, sink);

        let data = partiql_list![partiql_tuple![("a", 1), ("b", 1)], partiql_tuple![("a", 2)]];

        let mut bindings: MapBindings<Value> = MapBindings::default();
        bindings.insert("data", data.into());

        let out = evaluate(lg, bindings);
        println!("{:?}", &out);
        assert_matches!(out, Value::Bag(bag) => {
            let expected =
                partiql_bag![partiql_tuple![("a", 1), ("b", 1)], partiql_tuple![("a", 2)],];
            assert_eq!(*bag, expected);
        });
    }

    // Spec 6.1.4 — Treatment of MISSING in SELECT VALUE
    //  SELECT VALUE [v.a, v.b]
    //  FROM [{'a': 1, 'b': 1}, {'a': 2}] AS v;
    // Expected: <<[1, 1], [2, MISSING]>>
    #[test]
    fn missing_in_select_value_for_list() {
        let mut lg = LogicalPlan::new();
        let from = lg.add_operator(scan("data", "v"));

        let va = path_var("v", "a");
        let vb = path_var("v", "b");

        let mut list_expr = ListExpr::new();
        list_expr.elements.push(va);
        list_expr.elements.push(vb);

        let select_value = lg.add_operator(ProjectValue(logical::ProjectValue {
            expr: ValueExpr::ListExpr(list_expr),
        }));

        let sink = lg.add_operator(BindingsExpr::Sink);

        lg.add_flow(from, select_value);
        lg.add_flow(select_value, sink);

        let data = partiql_list![partiql_tuple![("a", 1), ("b", 1)], partiql_tuple![("a", 2)]];

        let mut bindings: MapBindings<Value> = MapBindings::default();
        bindings.insert("data", data.into());

        let out = evaluate(lg, bindings);
        println!("{:?}", &out);
        assert_matches!(out, Value::Bag(bag) => {
            let expected = partiql_bag![partiql_list![1, 1], partiql_list![2, Value::Missing]];
            assert_eq!(*bag, expected);
        });
    }

    // Spec 6.1.4 — Treatment of MISSING in SELECT VALUE
    //  SELECT VALUE v.b
    //  FROM [{'a':1, 'b':1}, {'a':2}] AS v;
    //  Expected: <<1, MISSING>>
    #[test]
    fn missing_in_select_value_for_bag_1() {
        let mut lg = LogicalPlan::new();
        let from = lg.add_operator(scan("data", "v"));

        let vb = path_var("v", "b");

        let select_value = lg.add_operator(ProjectValue(logical::ProjectValue { expr: vb }));

        let sink = lg.add_operator(BindingsExpr::Sink);

        lg.add_flow(from, select_value);
        lg.add_flow(select_value, sink);

        let data = partiql_list![partiql_tuple![("a", 1), ("b", 1)], partiql_tuple![("a", 2)]];

        let mut bindings: MapBindings<Value> = MapBindings::default();
        bindings.insert("data", data.into());

        let out = evaluate(lg, bindings);
        println!("{:?}", &out);
        assert_matches!(out, Value::Bag(bag) => {
            let expected = partiql_bag![1, Value::Missing];
            assert_eq!(*bag, expected);
        });
    }

    // Spec 6.1.4 — Treatment of MISSING in SELECT VALUE
    //  SELECT VALUE <<v.a, v.b>>
    //  FROM [{'a': 1, 'b': 1}, {'a': 2}] AS v;
    // Expected: << <<1, 1>>, <<2, MISSING>> >>
    #[test]
    fn missing_in_select_value_for_bag_2() {
        let mut lg = LogicalPlan::new();
        let from = lg.add_operator(scan("data", "v"));

        let va = path_var("v", "a");
        let vb = path_var("v", "b");

        let mut bag_expr = BagExpr::new();
        bag_expr.elements.push(va);
        bag_expr.elements.push(vb);

        let select_value = lg.add_operator(ProjectValue(logical::ProjectValue {
            expr: ValueExpr::BagExpr(bag_expr),
        }));

        let sink = lg.add_operator(BindingsExpr::Sink);

        lg.add_flow(from, select_value);
        lg.add_flow(select_value, sink);

        let data = partiql_list![partiql_tuple![("a", 1), ("b", 1)], partiql_tuple![("a", 2)]];

        let mut bindings: MapBindings<Value> = MapBindings::default();
        bindings.insert("data", data.into());

        let out = evaluate(lg, bindings);
        println!("{:?}", &out);
        assert_matches!(out, Value::Bag(bag) => {
            let expected = partiql_bag![partiql_bag![1, 1], partiql_bag![2, Value::Missing]];
            assert_eq!(*bag, expected);
        });
    }

    #[test]
    fn select_distinct() {
        // Plan for `SELECT DISTINCT firstName, (firstName || firstName) AS doubleName FROM customer WHERE balance > 0`
        let mut logical = LogicalPlan::new();

        let scan = logical.add_operator(scan("customer", "customer"));

        let filter = logical.add_operator(BindingsExpr::Filter(logical::Filter {
            expr: ValueExpr::BinaryExpr(
                BinaryOp::Gt,
                Box::new(ValueExpr::Path(
                    Box::new(ValueExpr::VarRef(BindingsName::CaseInsensitive(
                        "customer".into(),
                    ))),
                    vec![PathComponent::Key("balance".to_string())],
                )),
                Box::new(ValueExpr::Lit(Box::new(Value::Integer(0)))),
            ),
        }));

        let project = logical.add_operator(Project(logical::Project {
            exprs: HashMap::from([
                (
                    "firstName".to_string(),
                    ValueExpr::Path(
                        Box::new(ValueExpr::VarRef(BindingsName::CaseInsensitive(
                            "customer".into(),
                        ))),
                        vec![PathComponent::Key("firstName".to_string())],
                    ),
                ),
                (
                    "doubleName".to_string(),
                    ValueExpr::BinaryExpr(
                        BinaryOp::Concat,
                        Box::new(ValueExpr::Path(
                            Box::new(ValueExpr::VarRef(BindingsName::CaseInsensitive(
                                "customer".into(),
                            ))),
                            vec![PathComponent::Key("firstName".to_string())],
                        )),
                        Box::new(ValueExpr::Path(
                            Box::new(ValueExpr::VarRef(BindingsName::CaseInsensitive(
                                "customer".into(),
                            ))),
                            vec![PathComponent::Key("firstName".to_string())],
                        )),
                    ),
                ),
            ]),
        }));

        let distinct = logical.add_operator(Distinct);
        let sink = logical.add_operator(BindingsExpr::Sink);

        logical.extend_with_flows(&[
            (scan, filter),
            (filter, project),
            (project, distinct),
            (distinct, sink),
        ]);

        let out = evaluate(logical, data_customer());
        println!("{:?}", &out);
        assert_matches!(out, Value::Bag(bag) => {
            let expected = partiql_bag![
                partiql_tuple![("firstName", "jason"), ("doubleName", "jasonjason")],
                partiql_tuple![("firstName", "miriam"), ("doubleName", "miriammiriam")],
            ];
            assert_eq!(*bag, expected);
        });
    }

    #[test]
    fn select_with_in_as_predicate() {
        // Plan for `SELECT a AS b FROM data WHERE a IN [1]`
        let mut logical = LogicalPlan::new();

        let scan = logical.add_operator(scan("data", "data"));

        let filter = logical.add_operator(BindingsExpr::Filter(logical::Filter {
            expr: ValueExpr::BinaryExpr(
                BinaryOp::In,
                Box::new(ValueExpr::Path(
                    Box::new(ValueExpr::VarRef(BindingsName::CaseInsensitive(
                        "data".into(),
                    ))),
                    vec![PathComponent::Key("a".to_string())],
                )),
                Box::new(ValueExpr::Lit(Box::new(partiql_list![1].into()))),
            ),
        }));

        let project = logical.add_operator(Project(logical::Project {
            exprs: HashMap::from([(
                "b".to_string(),
                ValueExpr::Path(
                    Box::new(ValueExpr::VarRef(BindingsName::CaseInsensitive(
                        "data".into(),
                    ))),
                    vec![PathComponent::Key("a".to_string())],
                ),
            )]),
        }));

        let sink = logical.add_operator(BindingsExpr::Sink);

        logical.extend_with_flows(&[(scan, filter), (filter, project), (project, sink)]);

        let out = evaluate(logical, data_3_tuple());
        println!("{:?}", &out);
        assert_matches!(out, Value::Bag(bag) => {
            let expected = partiql_bag![
                partiql_tuple![("b", 1)],
            ];
            assert_eq!(*bag, expected);
        });
    }

    mod clause_from {
        use partiql_value::{partiql_bag, partiql_list, BindingsName};

        use crate::eval::{
            BasicContext, EvalPath, EvalPathComponent, EvalScan, EvalVarRef, Evaluable,
        };

        use super::*;

        fn some_ordered_table() -> List {
            partiql_list![
                partiql_tuple![("a", 0), ("b", 0)],
                partiql_tuple![("a", 1), ("b", 1)],
            ]
        }

        fn some_unordered_table() -> Bag {
            Bag::from(some_ordered_table())
        }

        // Spec 5.1
        #[test]
        fn basic() {
            let mut p0: MapBindings<Value> = MapBindings::default();
            p0.insert("someOrderedTable", some_ordered_table().into());

            let ctx = BasicContext::new(p0);

            let mut scan = EvalScan::new_with_at_key(
                Box::new(EvalVarRef {
                    name: BindingsName::CaseInsensitive("someOrderedTable".to_string()),
                }),
                "x",
                "y",
            );

            let res = scan.evaluate(&ctx);

            println!("{:?}", &scan.output);

            // <<{ y: 0, x:  { b: 0, a: 0 } },  { x:  { b: 1, a: 1 }, y: 1 }>>
            let expected = partiql_bag![
                partiql_tuple![("x", partiql_tuple![("a", 0), ("b", 0)]), ("y", 0)],
                partiql_tuple![("x", partiql_tuple![("a", 1), ("b", 1)]), ("y", 1)],
            ];
            assert_eq!(Value::Bag(Box::new(expected)), res.unwrap());
        }

        // Spec 5.1.1
        #[test]
        fn mistype_at_on_bag() {
            let mut p0: MapBindings<Value> = MapBindings::default();
            p0.insert("someUnorderedTable", some_unordered_table().into());

            let ctx = BasicContext::new(p0);

            let mut scan = EvalScan::new_with_at_key(
                Box::new(EvalVarRef {
                    name: BindingsName::CaseInsensitive("someUnorderedTable".to_string()),
                }),
                "x",
                "y",
            );

            let res = scan.evaluate(&ctx);

            println!("{:?}", &scan.output);

            // <<{ y: MISSING, x:  { b: 0, a: 0 } },  { x:  { b: 1, a: 1 }, y: MISSING }>>
            let expected = partiql_bag![
                partiql_tuple![
                    ("x", partiql_tuple![("a", 0), ("b", 0)]),
                    ("y", value::Value::Missing)
                ],
                partiql_tuple![
                    ("x", partiql_tuple![("a", 1), ("b", 1)]),
                    ("y", value::Value::Missing)
                ],
            ];
            assert_eq!(Value::Bag(Box::new(expected)), res.unwrap());
        }

        // Spec 5.1.1
        #[test]
        fn mistype_scalar() {
            let mut p0: MapBindings<Value> = MapBindings::default();
            p0.insert("someOrderedTable", some_ordered_table().into());

            let table_ref = EvalVarRef {
                name: BindingsName::CaseInsensitive("someOrderedTable".to_string()),
            };
            let path_to_scalar = EvalPath {
                expr: Box::new(table_ref),
                components: vec![
                    EvalPathComponent::Index(0),
                    EvalPathComponent::Key("a".into()),
                ],
            };
            let mut scan = EvalScan::new(Box::new(path_to_scalar), "x");

            let ctx = BasicContext::new(p0);
            let scan_res = scan.evaluate(&ctx);

            println!("{:?}", &scan.output);

            let expected = partiql_bag![partiql_tuple![("x", 0)]];
            assert_eq!(Value::Bag(Box::new(expected)), scan_res.unwrap());
        }

        // Spec 5.1.1
        #[test]
        fn mistype_absent() {
            let mut p0: MapBindings<Value> = MapBindings::default();
            p0.insert("someOrderedTable", some_ordered_table().into());

            let table_ref = EvalVarRef {
                name: BindingsName::CaseInsensitive("someOrderedTable".to_string()),
            };
            let path_to_scalar = EvalPath {
                expr: Box::new(table_ref),
                components: vec![
                    EvalPathComponent::Index(0),
                    EvalPathComponent::Key("c".into()),
                ],
            };
            let mut scan = EvalScan::new(Box::new(path_to_scalar), "x");

            let ctx = BasicContext::new(p0);
            let res = scan.evaluate(&ctx);

            println!("{:?}", &scan.output.unwrap());
            let expected = partiql_bag![partiql_tuple![("x", value::Value::Missing)]];
            assert_eq!(Value::Bag(Box::new(expected)), res.unwrap());
        }
    }

    mod clause_unpivot {
        use partiql_value::{partiql_bag, BindingsName, Tuple};

        use crate::eval::{BasicContext, EvalUnpivot, EvalVarRef, Evaluable};

        use super::*;

        fn just_a_tuple() -> Tuple {
            partiql_tuple![("amzn", 840.05), ("tdc", 31.06)]
        }

        // Spec 5.2
        #[test]
        fn basic() {
            let mut p0: MapBindings<Value> = MapBindings::default();
            p0.insert("justATuple", just_a_tuple().into());

            let mut unpivot = EvalUnpivot::new(
                Box::new(EvalVarRef {
                    name: BindingsName::CaseInsensitive("justATuple".to_string()),
                }),
                "price",
                "symbol",
            );

            let ctx = BasicContext::new(p0);
            let res = unpivot.evaluate(&ctx);

            println!("{:?}", &unpivot.output.unwrap());
            let expected = partiql_bag![
                partiql_tuple![("symbol", "tdc"), ("price", 31.06)],
                partiql_tuple![("symbol", "amzn"), ("price", 840.05)],
            ];
            assert_eq!(Value::Bag(Box::new(expected)), res.unwrap());
        }

        // Spec 5.2.1
        #[test]
        fn mistype_non_tuple() {
            let mut p0: MapBindings<Value> = MapBindings::default();
            p0.insert("nonTuple", Value::from(1));

            let mut unpivot = EvalUnpivot::new(
                Box::new(EvalVarRef {
                    name: BindingsName::CaseInsensitive("nonTuple".to_string()),
                }),
                "x",
                "y",
            );

            let ctx = BasicContext::new(p0);
            let res = unpivot.evaluate(&ctx);

            println!("{:?}", &unpivot.output);
            let expected = partiql_bag![partiql_tuple![("x", 1), ("y", "_1")]];
            assert_eq!(Value::Bag(Box::new(expected)), res.unwrap());
        }
    }
}<|MERGE_RESOLUTION|>--- conflicted
+++ resolved
@@ -467,7 +467,6 @@
     }
 
     #[test]
-<<<<<<< HEAD
     fn in_expr() {
         eval_bin_op(
             BinaryOp::In,
@@ -532,7 +531,9 @@
             Value::from(partiql_list![3, Null]),
             Value::from(Null),
         );
-=======
+    }
+    
+    #[test]
     fn comparison_ops() {
         // Lt
         // Plan for `select lhs < rhs as result from data`
@@ -812,7 +813,6 @@
             ];
             assert_eq!(*bag, expected);
         });
->>>>>>> 0acf3012
     }
 
     #[test]
