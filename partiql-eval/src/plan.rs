--- conflicted
+++ resolved
@@ -5,12 +5,8 @@
 
 use crate::eval;
 use crate::eval::{
-<<<<<<< HEAD
-    EvalBinOpExpr, EvalBinop, EvalExpr, EvalLitExpr, EvalPath, EvalPlan, EvalVarRef, Evaluable,
-=======
-    DagEvaluable, EvalBinOp, EvalBinOpExpr, EvalExpr, EvalLitExpr, EvalPath, EvalPlan, EvalUnaryOp,
-    EvalUnaryOpExpr, EvalVarRef, Evaluable, TupleSink,
->>>>>>> 7104a8c0
+    EvalBinOp, EvalBinOpExpr, EvalExpr, EvalLitExpr, EvalPath, EvalPlan, EvalUnaryOp,
+    EvalUnaryOpExpr, EvalVarRef, Evaluable,
 };
 
 pub struct EvaluatorPlanner;
