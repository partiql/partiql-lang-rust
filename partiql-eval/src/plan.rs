--- conflicted
+++ resolved
@@ -92,16 +92,12 @@
                 as_key,
                 at_key.as_ref().unwrap(),
             )),
-<<<<<<< HEAD
-            BindingsExpr::Join(logical::Join {
+            BindingsOp::Join(logical::Join {
                 kind,
                 left,
                 right,
                 on,
             }) => {
-=======
-            BindingsOp::Join(logical::Join { kind, on }) => {
->>>>>>> a8877e8c
                 let kind = match kind {
                     JoinKind::Cross | JoinKind::Inner => EvalJoinKind::Inner,
                     JoinKind::Left => EvalJoinKind::Left,
