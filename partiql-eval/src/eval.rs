use itertools::Itertools;
use std::collections::HashMap;
use std::fmt::Debug;

use thiserror::Error;

use petgraph::algo::toposort;
use petgraph::data::DataMapMut;
use petgraph::prelude::StableGraph;
use petgraph::{Directed, Outgoing};

use partiql_value::Value::{Boolean, Missing, Null};
use partiql_value::{
    partiql_bag, Bag, BinaryAnd, BinaryOr, BindingsName, List, NullableEq, NullableOrd, Tuple,
    UnaryPlus, Value,
};

use crate::env::basic::MapBindings;
use crate::env::Bindings;
use partiql_logical::Type;

#[derive(Debug)]
pub struct EvalPlan(pub StableGraph<Box<dyn Evaluable>, u8, Directed>);

impl Default for EvalPlan {
    fn default() -> Self {
        Self::new()
    }
}

impl EvalPlan {
    fn new() -> Self {
        EvalPlan(StableGraph::<Box<dyn Evaluable>, u8, Directed>::new())
    }
}

pub type EvalResult = Result<Evaluated, EvalErr>;

pub struct Evaluated {
    pub result: Value,
}

pub struct EvalErr {
    pub errors: Vec<EvaluationError>,
}

#[derive(Error, Debug)]
pub enum EvaluationError {
    #[error("Evaluation Error: malformed evaluation plan detected `{}`", _0)]
    InvalidEvaluationPlan(String),
}

pub trait Evaluable: Debug {
    fn evaluate(&mut self, ctx: &dyn EvalContext) -> Option<Value>;
    fn update_input(&mut self, input: &Value, branch_num: u8);
}

#[derive(Debug)]
pub struct EvalScan {
    pub expr: Box<dyn EvalExpr>,
    pub as_key: String,
    pub at_key: Option<String>,
    pub output: Option<Value>,
}

impl EvalScan {
    pub fn new(expr: Box<dyn EvalExpr>, as_key: &str) -> Self {
        EvalScan {
            expr,
            as_key: as_key.to_string(),
            at_key: None,
            output: None,
        }
    }
    pub fn new_with_at_key(expr: Box<dyn EvalExpr>, as_key: &str, at_key: &str) -> Self {
        EvalScan {
            expr,
            as_key: as_key.to_string(),
            at_key: Some(at_key.to_string()),
            output: None,
        }
    }
}

impl Evaluable for EvalScan {
    fn evaluate(&mut self, ctx: &dyn EvalContext) -> Option<Value> {
        let mut value = partiql_bag![];
        let v = self.expr.evaluate(&Tuple::new(), ctx);
        let ordered = &v.is_ordered();
        let mut at_index_counter: i64 = 0;
        if let Some(at_key) = &self.at_key {
            for t in v.into_iter() {
                let mut out = Tuple::from([(self.as_key.as_str(), t)]);
                let at_id = if *ordered {
                    at_index_counter.into()
                } else {
                    Missing
                };
                out.insert(at_key, at_id);
                value.push(Value::Tuple(Box::new(out)));
                at_index_counter += 1;
            }
        } else {
            for t in v.into_iter() {
                let out = Tuple::from([(self.as_key.as_str(), t)]);
                value.push(Value::Tuple(Box::new(out)));
            }
        }
        self.output = Some(Value::Bag(Box::new(value)));
        self.output.clone()
    }

    fn update_input(&mut self, _input: &Value, _branch_num: u8) {
        todo!("update_input for Scan")
    }
}

#[derive(Debug)]
pub enum EvalJoinKind {
    Inner,
    Left,
    Right,
    Full,
    Cross,
}

#[derive(Debug)]
pub struct EvalJoin {
    pub kind: EvalJoinKind,
    pub on: Option<Box<dyn EvalExpr>>,
    pub input_l: Option<Value>,
    pub input_r: Option<Value>,
    pub output: Option<Value>,
}

impl EvalJoin {
    pub fn new(kind: EvalJoinKind, on: Option<Box<dyn EvalExpr>>) -> Self {
        EvalJoin {
            kind,
            on,
            input_l: None,
            input_r: None,
            output: None,
        }
    }
}

impl Evaluable for EvalJoin {
    fn evaluate(&mut self, ctx: &dyn EvalContext) -> Option<Value> {
        let l_vals = self.input_l.as_ref().unwrap().iter();
        let r_vals = self.input_r.as_ref().unwrap().iter();

        #[inline]
        fn cross<'a>(
            left: impl Iterator<Item = &'a Value> + Clone + 'a,
            right: impl Iterator<Item = &'a Value> + Clone + 'a,
        ) -> impl Iterator<Item = Tuple> + 'a {
            left.cartesian_product(right).map(|(l_tuple, r_tuple)| {
                l_tuple
                    .as_tuple_ref()
                    .pairs()
                    .chain(r_tuple.as_tuple_ref().pairs())
                    .map(|(a, v)| (a, v.clone()))
                    .collect::<Tuple>()
            })
        }

        // TODO: PartiQL defaults to lateral JOINs (RHS can reference binding tuples defined from the LHS)
        //  https://partiql.org/assets/PartiQL-Specification.pdf#subsection.5.3. Adding this behavior
        //  to be spec-compliant may result in changes to the DAG flows.
        let output: Bag = match self.kind {
            EvalJoinKind::Inner => match &self.on {
                None => cross(l_vals, r_vals).collect(),
                Some(condition) => cross(l_vals, r_vals)
<<<<<<< HEAD
                    .filter(|t| matches!(condition.evaluate(&t, ctx), Value::Boolean(true)))
=======
                    .filter(|t| matches!(condition.evaluate(t, ctx), Value::Boolean(true)))
>>>>>>> f9347b4a
                    .collect(),
            },
            EvalJoinKind::Left => {
                todo!("Left JOINs")
            }
            EvalJoinKind::Cross => cross(l_vals, r_vals).collect(),
            EvalJoinKind::Full | EvalJoinKind::Right => {
                todo!("Full and Right Joins are not yet implemented for `partiql-lang-rust`")
            }
        };
        self.output = Some(output.into());
        self.output.clone()
    }

    fn update_input(&mut self, input: &Value, branch_num: u8) {
        match branch_num {
            0 => self.input_l = Some(input.clone()),
            1 => self.input_r = Some(input.clone()),
            _ => panic!("EvalJoin nodes only support `0` and `1` for the `branch_num`"),
        };
    }
}

#[derive(Debug)]
pub struct EvalUnpivot {
    pub expr: Box<dyn EvalExpr>,
    pub as_key: String,
    pub at_key: String,
    pub output: Option<Value>,
}

impl EvalUnpivot {
    pub fn new(expr: Box<dyn EvalExpr>, as_key: &str, at_key: &str) -> Self {
        EvalUnpivot {
            expr,
            as_key: as_key.to_string(),
            at_key: at_key.to_string(),
            output: None,
        }
    }
}

impl Evaluable for EvalUnpivot {
    fn evaluate(&mut self, ctx: &dyn EvalContext) -> Option<Value> {
        let result = self.expr.evaluate(&Tuple::new(), ctx);
        let mut out = vec![];

        let tuple = match result {
            Value::Tuple(tuple) => *tuple,
            other => other.coerce_to_tuple(),
        };

        let unpivoted = tuple.into_iter().map(|(k, v)| {
            Tuple::from([(self.as_key.as_str(), v), (self.at_key.as_str(), k.into())])
        });

        for t in unpivoted {
            out.push(Value::Tuple(Box::new(t)));
        }

        self.output = Some(Value::Bag(Box::new(Bag::from(out))));
        self.output.clone()
    }

    fn update_input(&mut self, _input: &Value, _branch_num: u8) {
        todo!()
    }
}

#[derive(Debug)]
pub struct EvalFilter {
    pub expr: Box<dyn EvalExpr>,
    pub input: Option<Value>,
    pub output: Option<Value>,
}

impl EvalFilter {
    pub fn new(expr: Box<dyn EvalExpr>) -> Self {
        EvalFilter {
            expr,
            input: None,
            output: None,
        }
    }

    #[inline]
    fn eval_filter(&self, bindings: &Tuple, ctx: &dyn EvalContext) -> bool {
        let result = self.expr.evaluate(bindings, ctx);
        match result {
            Boolean(bool_val) => bool_val,
            // Alike SQL, when the expression of the WHERE clause expression evaluates to
            // absent value or a value that is not a Boolean, PartiQL eliminates the corresponding
            // binding. PartiQL Specification August 1, 2019 Draft, Section 8. `WHERE clause`
            _ => false,
        }
    }
}

impl Evaluable for EvalFilter {
    fn evaluate(&mut self, ctx: &dyn EvalContext) -> Option<Value> {
        let input_value = self
            .input
            .as_ref()
            .expect("Error in retrieving input value")
            .clone();

        let mut out = partiql_bag![];
        for v in input_value.into_iter() {
            if self.eval_filter(&v.clone().coerce_to_tuple(), ctx) {
                out.push(v);
            }
        }

        self.output = Some(Value::Bag(Box::new(out)));
        self.output.clone()
    }
    fn update_input(&mut self, input: &Value, _branch_num: u8) {
        self.input = Some(input.clone())
    }
}

#[derive(Debug)]
pub struct EvalProject {
    pub exprs: HashMap<String, Box<dyn EvalExpr>>,
    pub input: Option<Value>,
    pub output: Option<Value>,
}

impl EvalProject {
    pub fn new(exprs: HashMap<String, Box<dyn EvalExpr>>) -> Self {
        EvalProject {
            exprs,
            input: None,
            output: None,
        }
    }
}

impl Evaluable for EvalProject {
    fn evaluate(&mut self, ctx: &dyn EvalContext) -> Option<Value> {
        let input_value = self
            .input
            .as_ref()
            .expect("Error in retrieving input value")
            .clone();

        let ordered = &input_value.is_ordered();
        let mut value = vec![];

        for v in input_value.into_iter() {
            let v_as_tuple = v.coerce_to_tuple();
            let mut t = Tuple::new();

            self.exprs.iter().for_each(|(alias, expr)| {
                let evaluated_val = expr.evaluate(&v_as_tuple, ctx);
                if evaluated_val != Missing {
                    // Per section 2 of PartiQL spec: "value MISSING may not appear as an attribute value
                    t.insert(alias.as_str(), evaluated_val);
                }
            });
            value.push(Value::Tuple(Box::new(t)));
        }

        self.output = match ordered {
            true => Some(Value::List(Box::new(List::from(value)))),
            false => Some(Value::Bag(Box::new(Bag::from(value)))),
        };

        self.output.clone()
    }

    fn update_input(&mut self, input: &Value, _branch_num: u8) {
        self.input = Some(input.clone());
    }
}

#[derive(Debug)]
pub struct EvalProjectValue {
    pub expr: Box<dyn EvalExpr>,
    pub input: Option<Value>,
    pub output: Option<Value>,
}

impl EvalProjectValue {
    pub fn new(expr: Box<dyn EvalExpr>) -> Self {
        EvalProjectValue {
            expr,
            input: None,
            output: None,
        }
    }
}

impl Evaluable for EvalProjectValue {
    fn evaluate(&mut self, ctx: &dyn EvalContext) -> Option<Value> {
        let input_value = self
            .input
            .as_ref()
            .expect("Error in retrieving input value")
            .clone();

        let ordered = &input_value.is_ordered();
        let mut value = vec![];

        for v in input_value.into_iter() {
            let out = v.coerce_to_tuple();
            let evaluated = self.expr.evaluate(&out, ctx);
            value.push(evaluated);
        }

        self.output = match ordered {
            true => Some(Value::List(Box::new(List::from(value)))),
            false => Some(Value::Bag(Box::new(Bag::from(value)))),
        };

        self.output.clone()
    }

    fn update_input(&mut self, input: &Value, _branch_num: u8) {
        self.input = Some(input.clone());
    }
}

#[derive(Debug)]
pub struct EvalTupleExpr {
    pub attrs: Vec<Box<dyn EvalExpr>>,
    pub vals: Vec<Box<dyn EvalExpr>>,
}

impl EvalExpr for EvalTupleExpr {
    fn evaluate(&self, bindings: &Tuple, ctx: &dyn EvalContext) -> Value {
        let mut t = Tuple::new();
        self.attrs
            .iter()
            .filter_map(|attr| {
                let expr = attr.evaluate(bindings, ctx);
                match expr {
                    Value::String(s) => Some(*s),
                    _ => None,
                }
            })
            .zip(self.vals.iter())
            .for_each(|(k, v)| {
                let evaluated = v.evaluate(bindings, ctx);
                // Spec. section 6.1.4
                if evaluated != Value::Missing {
                    t.insert(k.as_str(), evaluated);
                }
            });

        Value::Tuple(Box::new(t))
    }
}

#[derive(Debug)]
pub struct EvalListExpr {
    pub elements: Vec<Box<dyn EvalExpr>>,
}

impl EvalExpr for EvalListExpr {
    fn evaluate(&self, bindings: &Tuple, ctx: &dyn EvalContext) -> Value {
        let evaluated_elements: Vec<Value> = self
            .elements
            .iter()
            .map(|val| val.evaluate(bindings, ctx))
            .collect();

        Value::List(Box::new(List::from(evaluated_elements)))
    }
}

#[derive(Debug)]
pub struct EvalBagExpr {
    pub elements: Vec<Box<dyn EvalExpr>>,
}

impl EvalExpr for EvalBagExpr {
    fn evaluate(&self, bindings: &Tuple, ctx: &dyn EvalContext) -> Value {
        let evaluated_elements: Vec<Value> = self
            .elements
            .iter()
            .map(|val| val.evaluate(bindings, ctx))
            .collect();

        Value::Bag(Box::new(Bag::from(evaluated_elements)))
    }
}

#[derive(Debug)]
pub enum EvalPathComponent {
    Key(String),
    Index(i64),
}

#[derive(Debug)]
pub struct EvalPath {
    pub expr: Box<dyn EvalExpr>,
    pub components: Vec<EvalPathComponent>,
}

impl EvalExpr for EvalPath {
    fn evaluate(&self, bindings: &Tuple, ctx: &dyn EvalContext) -> Value {
        #[inline]
        fn path_into(value: Value, path: &EvalPathComponent) -> Value {
            match path {
                EvalPathComponent::Key(s) => match value {
                    Value::Tuple(mut tuple) => tuple.remove(s).unwrap_or(Missing),
                    _ => Missing,
                },
                EvalPathComponent::Index(idx) => match value {
                    Value::List(mut list) if (*idx as usize) < list.len() => {
                        std::mem::take(list.get_mut(*idx).unwrap())
                    }
                    _ => Missing,
                },
            }
        }

        let mut value = self.expr.evaluate(bindings, ctx);

        for path in &self.components {
            value = path_into(value, path);
        }
        value
    }
}

#[derive(Debug, Default)]
pub struct EvalDistinct {
    pub input: Option<Value>,
    pub output: Option<Value>,
}

impl EvalDistinct {
    pub fn new() -> Self {
        Self::default()
    }
}

impl Evaluable for EvalDistinct {
    fn evaluate(&mut self, _ctx: &dyn EvalContext) -> Option<Value> {
        let out = self.input.clone().unwrap();
        let u: Vec<Value> = out.into_iter().unique().collect();
        self.output = Some(Value::Bag(Box::new(Bag::from(u))));
        self.output.clone()
    }

    fn update_input(&mut self, input: &Value, _branch_num: u8) {
        self.input = Some(input.clone());
    }
}

#[derive(Debug)]
pub struct EvalSink {
    pub input: Option<Value>,
    pub output: Option<Value>,
}

impl Evaluable for EvalSink {
    fn evaluate(&mut self, _ctx: &dyn EvalContext) -> Option<Value> {
        self.input.clone()
    }
    fn update_input(&mut self, input: &Value, _branch_num: u8) {
        self.input = Some(input.clone());
    }
}

pub trait EvalExpr: Debug {
    fn evaluate(&self, bindings: &Tuple, ctx: &dyn EvalContext) -> Value;
}

#[derive(Debug)]
pub struct EvalVarRef {
    pub name: BindingsName,
}

impl EvalExpr for EvalVarRef {
    fn evaluate(&self, bindings: &Tuple, ctx: &dyn EvalContext) -> Value {
        let value = Bindings::get(bindings, &self.name).or_else(|| ctx.bindings().get(&self.name));
        value.map_or(Null, |v| v.clone())
    }
}

#[derive(Debug)]
pub struct EvalLitExpr {
    pub lit: Box<Value>,
}

impl EvalExpr for EvalLitExpr {
    fn evaluate(&self, _bindings: &Tuple, _ctx: &dyn EvalContext) -> Value {
        *self.lit.clone()
    }
}

#[derive(Debug)]
pub struct EvalUnaryOpExpr {
    pub op: EvalUnaryOp,
    pub operand: Box<dyn EvalExpr>,
}

#[derive(Debug)]
pub struct EvalBinOpExpr {
    pub op: EvalBinOp,
    pub lhs: Box<dyn EvalExpr>,
    pub rhs: Box<dyn EvalExpr>,
}

// TODO we should replace this enum with some identifier that can be looked up in a symtab/funcregistry
#[derive(Debug)]
pub enum EvalUnaryOp {
    Pos,
    Neg,
    Not,
}

impl EvalExpr for EvalUnaryOpExpr {
    fn evaluate(&self, bindings: &Tuple, ctx: &dyn EvalContext) -> Value {
        let value = self.operand.evaluate(bindings, ctx);
        match self.op {
            EvalUnaryOp::Pos => value.positive(),
            EvalUnaryOp::Neg => -value,
            EvalUnaryOp::Not => !value,
        }
    }
}

#[derive(Debug)]
pub struct EvalIsTypeExpr {
    pub expr: Box<dyn EvalExpr>,
    pub is_type: Type,
}

impl EvalExpr for EvalIsTypeExpr {
    fn evaluate(&self, bindings: &Tuple, ctx: &dyn EvalContext) -> Value {
        let expr = self.expr.evaluate(bindings, ctx);
        let result = match self.is_type {
            Type::NullType => matches!(expr, Missing | Null),
            Type::MissingType => matches!(expr, Missing),
            _ => todo!("Implement `IS` for other types"),
        };
        Value::from(result)
    }
}

// TODO we should replace this enum with some identifier that can be looked up in a symtab/funcregistry
#[derive(Debug)]
pub enum EvalBinOp {
    And,
    Or,
    Concat,
    Eq,
    Neq,
    Gt,
    Gteq,
    Lt,
    Lteq,

    // Arithmetic ops
    Add,
    Sub,
    Mul,
    Div,
    Mod,
    Exp,

    // Boolean ops
    In,
}

impl EvalExpr for EvalBinOpExpr {
    fn evaluate(&self, bindings: &Tuple, ctx: &dyn EvalContext) -> Value {
        #[inline]
        fn short_circuit(op: &EvalBinOp, value: &Value) -> Option<Value> {
            match (op, value) {
                (EvalBinOp::And, Boolean(false)) => Some(false.into()),
                (EvalBinOp::Or, Boolean(true)) => Some(true.into()),
                (EvalBinOp::In, Null) | (EvalBinOp::In, Missing) => Some(Null),
                (_, Missing) => Some(Missing),
                _ => None,
            }
        }

        let lhs = self.lhs.evaluate(bindings, ctx);
        if let Some(propagate) = short_circuit(&self.op, &lhs) {
            return propagate;
        }

        let rhs = self.rhs.evaluate(bindings, ctx);
        match self.op {
            EvalBinOp::And => lhs.and(&rhs),
            EvalBinOp::Or => lhs.or(&rhs),
            EvalBinOp::Concat => {
                // TODO non-naive concat. Also doesn't properly propagate MISSING and NULL
                let lhs = if let Value::String(s) = lhs {
                    *s
                } else {
                    format!("{:?}", lhs)
                };
                let rhs = if let Value::String(s) = rhs {
                    *s
                } else {
                    format!("{:?}", lhs)
                };
                Value::String(Box::new(format!("{}{}", lhs, rhs)))
            }
            EvalBinOp::Eq => NullableEq::eq(&lhs, &rhs),
            EvalBinOp::Neq => lhs.neq(&rhs),
            EvalBinOp::Gt => NullableOrd::gt(&lhs, &rhs),
            EvalBinOp::Gteq => NullableOrd::gteq(&lhs, &rhs),
            EvalBinOp::Lt => NullableOrd::lt(&lhs, &rhs),
            EvalBinOp::Lteq => NullableOrd::lteq(&lhs, &rhs),
            EvalBinOp::Add => lhs + rhs,
            EvalBinOp::Sub => lhs - rhs,
            EvalBinOp::Mul => lhs * rhs,
            EvalBinOp::Div => lhs / rhs,
            EvalBinOp::Mod => lhs % rhs,
            // TODO apply the changes once we clarify the rules of coercion for `IN` RHS.
            // See also:
            // - https://github.com/partiql/partiql-docs/pull/13
            // - https://github.com/partiql/partiql-lang-kotlin/issues/524
            // - https://github.com/partiql/partiql-lang-kotlin/pull/621#issuecomment-1147754213

            // TODO change the Null propagation if required.
            // Current implementation propagates `Null` as described in PartiQL spec section 8 [1]
            // and differs from `partiql-lang-kotlin` impl [2].
            // [1] https://github.com/partiql/partiql-lang-kotlin/issues/896
            // [2] https://partiql.org/assets/PartiQL-Specification.pdf#section.8
            EvalBinOp::In => match rhs.is_bag() || rhs.is_list() {
                true => {
                    let mut has_missing = false;
                    let mut has_null = false;
                    for elem in rhs.into_iter() {
                        // b/c of short_circuiting as we've reached this branch, we know LHS is neither MISSING nor NULL.
                        if elem == lhs {
                            return Boolean(true);
                        } else if elem == Missing {
                            has_missing = true;
                        } else if elem == Null {
                            has_null = true;
                        }
                    }

                    match has_missing | has_null {
                        true => Null,
                        false => Boolean(false),
                    }
                }
                _ => Null,
            },
            EvalBinOp::Exp => todo!("Exponentiation"),
        }
    }
}

#[derive(Debug)]
pub struct EvalBetweenExpr {
    pub value: Box<dyn EvalExpr>,
    pub from: Box<dyn EvalExpr>,
    pub to: Box<dyn EvalExpr>,
}

impl EvalExpr for EvalBetweenExpr {
    fn evaluate(&self, bindings: &Tuple, ctx: &dyn EvalContext) -> Value {
        let value = self.value.evaluate(bindings, ctx);
        let from = self.from.evaluate(bindings, ctx);
        let to = self.to.evaluate(bindings, ctx);
        value.gteq(&from).and(&value.lteq(&to))
    }
}

#[derive(Debug)]
pub struct EvalSearchedCaseExpr {
    pub cases: Vec<(Box<dyn EvalExpr>, Box<dyn EvalExpr>)>,
    pub default: Box<dyn EvalExpr>,
}

impl EvalExpr for EvalSearchedCaseExpr {
    fn evaluate(&self, bindings: &Tuple, ctx: &dyn EvalContext) -> Value {
        for (when_expr, then_expr) in &self.cases {
            let when_expr_evaluated = when_expr.evaluate(bindings, ctx);
            if when_expr_evaluated == Value::Boolean(true) {
                return then_expr.evaluate(bindings, ctx);
            }
        }
        self.default.evaluate(bindings, ctx)
    }
}

pub trait EvalContext {
    fn bindings(&self) -> &dyn Bindings<Value>;
}

#[derive(Default, Debug)]
pub struct BasicContext {
    bindings: MapBindings<Value>,
}

impl BasicContext {
    pub fn new(bindings: MapBindings<Value>) -> Self {
        BasicContext { bindings }
    }
}

impl EvalContext for BasicContext {
    fn bindings(&self) -> &dyn Bindings<Value> {
        &self.bindings
    }
}

pub struct Evaluator {
    ctx: Box<dyn EvalContext>,
}

impl Evaluator {
    pub fn new(bindings: MapBindings<Value>) -> Self {
        let ctx: Box<dyn EvalContext> = Box::new(BasicContext { bindings });
        Evaluator { ctx }
    }

    pub fn execute(&mut self, plan: EvalPlan) -> Result<Evaluated, EvalErr> {
        let mut graph = plan.0;
        // We are only interested in DAGs that can be used as execution plans, which leads to the
        // following definition.
        // A DAG is a directed, cycle-free graph G = (V, E) with a denoted root node v0 ∈ V such
        // that all v ∈ V \{v0} are reachable from v0. Note that this is the definition of trees
        // without the condition |E| = |V | − 1. Hence, all trees are DAGs.
        // Reference: https://link.springer.com/article/10.1007/s00450-009-0061-0
        let sorted_ops = toposort(&graph, None);
        match sorted_ops {
            Ok(ops) => {
                let mut result = None;
                for idx in ops.into_iter() {
                    let src = graph
                        .node_weight_mut(idx)
                        .expect("Error in retrieving node");
                    result = src.evaluate(&*self.ctx);

                    let mut ne = graph.neighbors_directed(idx, Outgoing).detach();
                    while let Some((e, n)) = ne.next(&graph) {
                        // use the edge weight to store the `branch_num`
                        let branch_num = *graph
                            .edge_weight(e)
                            .expect("Error in retrieving weight for edge");
                        let dst = graph.node_weight_mut(n).expect("Error in retrieving node");
                        dst.update_input(
                            &result.clone().expect("Error in retrieving source value"),
                            branch_num,
                        );
                    }
                }
                let evaluated = Evaluated {
                    result: result.expect("Error in retrieving eval output"),
                };
                Ok(evaluated)
            }
            Err(e) => Err(EvalErr {
                errors: vec![EvaluationError::InvalidEvaluationPlan(format!(
                    "Malformed evaluation plan detected: {:?}",
                    e
                ))],
            }),
        }
    }
}<|MERGE_RESOLUTION|>--- conflicted
+++ resolved
@@ -172,11 +172,7 @@
             EvalJoinKind::Inner => match &self.on {
                 None => cross(l_vals, r_vals).collect(),
                 Some(condition) => cross(l_vals, r_vals)
-<<<<<<< HEAD
-                    .filter(|t| matches!(condition.evaluate(&t, ctx), Value::Boolean(true)))
-=======
                     .filter(|t| matches!(condition.evaluate(t, ctx), Value::Boolean(true)))
->>>>>>> f9347b4a
                     .collect(),
             },
             EvalJoinKind::Left => {
