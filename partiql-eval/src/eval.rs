--- conflicted
+++ resolved
@@ -7,7 +7,6 @@
 use thiserror::Error;
 
 use petgraph::algo::toposort;
-use petgraph::data::DataMapMut;
 use petgraph::prelude::StableGraph;
 use petgraph::{Directed, Outgoing};
 
@@ -229,7 +228,6 @@
             })
         }
 
-<<<<<<< HEAD
         #[inline]
         fn cross_lateral<'a>(
             left: impl Iterator<Item = &'a Value> + Clone + 'a,
@@ -245,8 +243,6 @@
             })
         }
 
-=======
->>>>>>> 28c5715c
         // TODO: PartiQL defaults to lateral JOINs (RHS can reference binding tuples defined from the LHS)
         //  https://partiql.org/assets/PartiQL-Specification.pdf#subsection.5.3. Adding this behavior
         //  to be spec-compliant may result in changes to the DAG flows.
@@ -254,21 +250,14 @@
             EvalJoinKind::Inner => match &self.on {
                 None => cross(l_vals, r_vals).collect(),
                 Some(condition) => cross(l_vals, r_vals)
-<<<<<<< HEAD
                     .filter(|t| matches!(condition.evaluate(&t, ctx), Value::Boolean(true)))
-=======
-                    .filter(|t| matches!(condition.evaluate(t, ctx), Value::Boolean(true)))
->>>>>>> 28c5715c
                     .collect(),
             },
             EvalJoinKind::Left => {
                 todo!("Left JOINs")
             }
             EvalJoinKind::Cross => cross(l_vals, r_vals).collect(),
-<<<<<<< HEAD
             EvalJoinKind::CrossLateral => cross_lateral(l_vals, r_vals).collect(),
-=======
->>>>>>> 28c5715c
             EvalJoinKind::Full | EvalJoinKind::Right => {
                 todo!("Full and Right Joins are not yet implemented for `partiql-lang-rust`")
             }
