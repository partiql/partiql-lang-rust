--- conflicted
+++ resolved
@@ -68,27 +68,15 @@
 }
 
 /// Contains the errors that occur during Catalog related operations
-<<<<<<< HEAD
-#[derive(Debug, Clone)]
-pub struct CatalogError {
-    errors: Vec<CatalogErrorKind>,
-=======
 #[derive(Error, Debug, Clone, PartialEq)]
 #[error("Catalog error: encountered errors")]
 pub struct CatalogError {
     pub errors: Vec<CatalogErrorKind>,
->>>>>>> 7446c1d8
 }
 
 impl CatalogError {
     pub fn new(errors: Vec<CatalogErrorKind>) -> Self {
-<<<<<<< HEAD
-        CatalogError {
-            errors
-        }
-=======
         CatalogError { errors }
->>>>>>> 7446c1d8
     }
 }
 
@@ -179,13 +167,9 @@
                 entry_id: id,
             })
         } else {
-<<<<<<< HEAD
-            Err(CatalogError::new(vec![CatalogErrorKind::EntryError("Function definition has no name".into())]))
-=======
             Err(CatalogError::new(vec![CatalogErrorKind::EntryError(
                 "Function definition has no name".into(),
             )]))
->>>>>>> 7446c1d8
         }
     }
 
@@ -226,12 +210,6 @@
     fn add(&mut self, name: &str, aliases: &[&str], info: T) -> Result<EntryId, CatalogError> {
         let mut errors = vec![];
         let name = UniCase::from(name);
-<<<<<<< HEAD
-        let aliases: Vec<UniCase<String>> = aliases.into_iter().map(|a| UniCase::from(a.to_string())).collect();
-
-        aliases.into_iter().for_each(|a| {
-            if self.by_alias.contains_key(&a) {
-=======
         let aliases: Vec<UniCase<String>> = aliases
             .iter()
             .map(|a| UniCase::from(a.to_string()))
@@ -239,7 +217,6 @@
 
         aliases.iter().for_each(|a| {
             if self.by_alias.contains_key(a) {
->>>>>>> 7446c1d8
                 errors.push(CatalogErrorKind::EntryExists(a.as_ref().to_string()))
             }
         });
@@ -257,11 +234,6 @@
         match errors.is_empty() {
             true => {
                 self.by_name.insert(name, id);
-<<<<<<< HEAD
-                Ok(id)
-            },
-            _ => Err(CatalogError::new(errors))
-=======
 
                 for a in aliases.into_iter() {
                     self.by_alias.insert(a, id);
@@ -270,7 +242,6 @@
                 Ok(id)
             }
             _ => Err(CatalogError::new(errors)),
->>>>>>> 7446c1d8
         }
     }
 
