use partiql_value::{BindingsName, Value};
use std::collections::HashMap;

#[derive(Eq, PartialEq, Debug, Clone, Copy, Hash)]
pub struct OpId(usize);

impl OpId {
    pub fn index(&self) -> usize {
        self.0
    }
}

#[derive(Debug, Clone, Default)]
pub struct LogicalPlan<T>
where
    T: Default,
{
    nodes: Vec<T>,
    /// Third argument indicates the branch number into the outgoing node.
    edges: Vec<(OpId, OpId, u8)>,
}

impl<T> LogicalPlan<T>
where
    T: Default,
{
    pub fn new() -> Self {
        Self::default()
    }

    pub fn add_operator(&mut self, op: T) -> OpId {
        self.nodes.push(op);
        OpId(self.operator_count())
    }

    #[inline]
    pub fn add_flow(&mut self, src: OpId, dst: OpId) {
        assert!(src.index() <= self.operator_count());
        assert!(dst.index() <= self.operator_count());

        self.edges.push((src, dst, 0));
    }

    #[inline]
    pub fn add_flow_with_branch_num(&mut self, src: OpId, dst: OpId, branch_num: u8) {
        assert!(src.index() <= self.operator_count());
        assert!(dst.index() <= self.operator_count());

        self.edges.push((src, dst, branch_num));
    }

    #[inline]
    pub fn extend_with_flows(&mut self, flows: &[(OpId, OpId)]) {
        flows.iter().for_each(|&(s, d)| self.add_flow(s, d));
    }

    #[inline]
    pub fn operator_count(&self) -> usize {
        self.nodes.len()
    }

    pub fn operators(&self) -> &Vec<T> {
        &self.nodes
    }

    pub fn flows(&self) -> &Vec<(OpId, OpId, u8)> {
        &self.edges
    }
}

// TODO: other expressions modeled in logical plan and evaluator -- IN, IS, BETWEEN

// TODO we should replace this enum with some identifier that can be looked up in a symtab/funcregistry?
#[derive(Clone, Debug)]
#[allow(dead_code)] // TODO remove once out of PoC
pub enum UnaryOp {
    Pos,
    Neg,
    Not,
}

// TODO we should replace this enum with some identifier that can be looked up in a symtab/funcregistry?
#[derive(Clone, Debug)]
#[allow(dead_code)] // TODO remove once out of PoC
pub enum BinaryOp {
    And,
    Or,
    Concat,
    Eq,
    Neq,
    Gt,
    Gteq,
    Lt,
    Lteq,

    // Arithmetic ops
    Add,
    Sub,
    Mul,
    Div,
    Mod,
    Exp,

    In,
}

#[derive(Clone, Debug)]
pub enum PathComponent {
    Key(String),
    Index(i64),
}

#[derive(Clone, Debug)]
pub struct IsTypeExpr {
    pub not: bool,
    pub expr: Box<ValueExpr>,
    pub is_type: Type,
}

#[derive(Clone, Debug, PartialEq)]
pub enum Type {
    NullType,
    BooleanType,
    Integer2Type,
    Integer4Type,
    Integer8Type,
    DecimalType,
    NumericType,
    RealType,
    DoublePrecisionType,
    TimestampType,
    CharacterType,
    CharacterVaryingType,
    MissingType,
    StringType,
    SymbolType,
    BlobType,
    ClobType,
    DateType,
    TimeType,
    ZonedTimestampType,
    StructType,
    TupleType,
    ListType,
    SexpType,
    BagType,
    AnyType,
    // TODO CustomType
}

#[derive(Clone, Debug)]
pub struct NullIfExpr {
    pub lhs: Box<ValueExpr>,
    pub rhs: Box<ValueExpr>,
}

#[derive(Clone, Debug)]
pub struct CoalesceExpr {
    pub elements: Vec<ValueExpr>,
}

#[derive(Clone, Debug)]
#[allow(dead_code)] // TODO remove once out of PoC
pub enum ValueExpr {
    // TODO other variants
    UnExpr(UnaryOp, Box<ValueExpr>),
    BinaryExpr(BinaryOp, Box<ValueExpr>, Box<ValueExpr>),
    Lit(Box<Value>),
    Path(Box<ValueExpr>, Vec<PathComponent>),
    VarRef(BindingsName),
    TupleExpr(TupleExpr),
    ListExpr(ListExpr),
    BagExpr(BagExpr),
    BetweenExpr(BetweenExpr),
<<<<<<< HEAD
    SubQueryExpr(SubQueryExpr),
=======
    SimpleCase(SimpleCase),
    SearchedCase(SearchedCase),
    IsTypeExpr(IsTypeExpr),
    NullIfExpr(NullIfExpr),
    CoalesceExpr(CoalesceExpr),
>>>>>>> 28c5715c
}

#[derive(Clone, Debug, Default)]
pub struct TupleExpr {
    pub attrs: Vec<ValueExpr>,
    pub values: Vec<ValueExpr>,
}

impl TupleExpr {
    pub fn new() -> Self {
        Self::default()
    }
}

#[derive(Clone, Debug, Default)]
pub struct ListExpr {
    pub elements: Vec<ValueExpr>,
}

impl ListExpr {
    pub fn new() -> Self {
        Self::default()
    }
}

#[derive(Clone, Debug, Default)]
pub struct BagExpr {
    pub elements: Vec<ValueExpr>,
}

impl BagExpr {
    pub fn new() -> Self {
        Self::default()
    }
}

#[derive(Clone, Debug)]
pub struct BetweenExpr {
    pub value: Box<ValueExpr>,
    pub from: Box<ValueExpr>,
    pub to: Box<ValueExpr>,
}

#[derive(Clone, Debug)]
pub struct SimpleCase {
    pub expr: Box<ValueExpr>,
    pub cases: Vec<(Box<ValueExpr>, Box<ValueExpr>)>,
    pub default: Option<Box<ValueExpr>>,
}

#[derive(Clone, Debug)]
pub struct SearchedCase {
    pub cases: Vec<(Box<ValueExpr>, Box<ValueExpr>)>,
    pub default: Option<Box<ValueExpr>>,
}

// Bindings -> Bindings : Where, OrderBy, Offset, Limit, Join, SetOp, Select, Distinct, GroupBy, Unpivot, Let
// Values   -> Bindings : From
// Bindings -> Values   : Select Value

<<<<<<< HEAD
#[derive(Debug, Clone, Default)]
=======
#[derive(Debug, Default)]
>>>>>>> 28c5715c
pub enum BindingsExpr {
    Scan(Scan),
    Unpivot(Unpivot),
    Filter(Filter),
    OrderBy,
    Offset,
    Limit,
    Join(Join),
    SetOp,
    Project(Project),
    ProjectValue(ProjectValue),
    Distinct,
    GroupBy,
    #[default]
    Sink,
}

#[derive(Debug)]
#[allow(dead_code)] // TODO remove once out of PoC
pub enum BindingsToValueExpr {}

#[derive(Debug)]
#[allow(dead_code)] // TODO remove once out of PoC
pub enum ValueToBindingsExpr {}

/// [`Scan`] bridges from [`ValueExpr`]s to [`BindingExpr`]s
#[derive(Debug, Clone)]
pub struct Scan {
    pub expr: ValueExpr,
    pub as_key: String,
    pub at_key: Option<String>,
}

/// [`Unpivot`] bridges from [`ValueExpr`]s to [`BindingExpr`]s
#[derive(Debug, Clone)]
pub struct Unpivot {
    pub expr: ValueExpr,
    pub as_key: String,
    pub at_key: Option<String>,
}

#[derive(Debug, Clone)]
pub enum JoinKind {
    Inner,
    Left,
    Right,
    Full,
    Cross,
    // TODO revisit JOINS to consider the `Lateral` logic as part of current joins
    CrossLateral,
}

#[derive(Debug, Clone)]
pub struct Join {
    pub kind: JoinKind,
    pub on: Option<ValueExpr>,
}

#[derive(Debug, Clone)]
pub struct Filter {
    pub expr: ValueExpr,
}

#[derive(Debug, Clone)]
pub struct Project {
    pub exprs: HashMap<String, ValueExpr>,
}

#[derive(Debug, Clone)]
pub struct ProjectValue {
    pub expr: ValueExpr,
}

#[derive(Clone, Debug)]
pub struct SubQueryExpr {
    pub plan: LogicalPlan<BindingsExpr>,
}

#[cfg(test)]
mod tests {
    use super::*;

    #[test]
    fn test_plan() {
        let mut p: LogicalPlan<BindingsExpr> = LogicalPlan::new();
        let a = p.add_operator(BindingsExpr::OrderBy);
        let b = p.add_operator(BindingsExpr::Sink);
        let c = p.add_operator(BindingsExpr::Limit);
        let d = p.add_operator(BindingsExpr::GroupBy);
        let e = p.add_operator(BindingsExpr::Offset);
        p.add_flow(a, b);
        p.add_flow(a, c);
        p.add_flow(b, c);
        p.extend_with_flows(&[(c, d), (d, e)]);
        assert_eq!(5, p.operators().len());
        assert_eq!(5, p.flows().len());
    }
}<|MERGE_RESOLUTION|>--- conflicted
+++ resolved
@@ -172,15 +172,12 @@
     ListExpr(ListExpr),
     BagExpr(BagExpr),
     BetweenExpr(BetweenExpr),
-<<<<<<< HEAD
     SubQueryExpr(SubQueryExpr),
-=======
     SimpleCase(SimpleCase),
     SearchedCase(SearchedCase),
     IsTypeExpr(IsTypeExpr),
     NullIfExpr(NullIfExpr),
     CoalesceExpr(CoalesceExpr),
->>>>>>> 28c5715c
 }
 
 #[derive(Clone, Debug, Default)]
@@ -241,11 +238,7 @@
 // Values   -> Bindings : From
 // Bindings -> Values   : Select Value
 
-<<<<<<< HEAD
 #[derive(Debug, Clone, Default)]
-=======
-#[derive(Debug, Default)]
->>>>>>> 28c5715c
 pub enum BindingsExpr {
     Scan(Scan),
     Unpivot(Unpivot),
