--- conflicted
+++ resolved
@@ -175,19 +175,11 @@
 pub enum BindingsExpr {
     Distinct,
     Filter(Filter),
-<<<<<<< HEAD
-    GroupBy,
-    Join,
-    Limit,
-    Offset,
-    OrderBy,
-=======
     OrderBy,
     Offset,
     Limit,
     Join(Join),
     SetOp,
->>>>>>> 0acf3012
     Project(Project),
     ProjectValue(ProjectValue),
     Scan(Scan),
